<<<<<<< HEAD
#!/usr/bin/env python
import sys
import traceback

def all_checks():
    try:
        import duckietown_utils
    except ImportError as e:
        sys.stderr.write('\nYou can use what-the-duck only *after* building the repository.\n')
    	sys.stderr.write('\n\nError:\n\n\t%s\n\n\n' % traceback.format_exc(e))
    	sys.stderr.write('Try again after building the repository.\n\n')
    	#sys.stderr.write('Could not import duckietown_utils and what_the_duck packages:\n%s\n' % e)
        sys.exit(255)

    else:
        from what_the_duck.sanity_checks import do_all_checks
        # from duckietown_utils import logger, col_logging  # @UnusedImport

        do_all_checks()
=======
#!/bin/bash
RED='\033[0;31m'
NC='\033[0m' # No Color

if ! [ -x "$(command -v rospack)" ]; then
  echo -e "${RED}rospack is not accessible${NC}." >&2
  echo -e "You need to activate ROS and compile the repo." >&2
  exit 1
fi
>>>>>>> d49f2ddd

rospack find what_the_duck

if [ $? -eq 0 ]; then
    echo
else
    echo -e "Error: ${RED}Package what_the_duck not compiled.${NC}" >&2
fi

rosrun what_the_duck what-the-duck<|MERGE_RESOLUTION|>--- conflicted
+++ resolved
@@ -1,24 +1,3 @@
-<<<<<<< HEAD
-#!/usr/bin/env python
-import sys
-import traceback
-
-def all_checks():
-    try:
-        import duckietown_utils
-    except ImportError as e:
-        sys.stderr.write('\nYou can use what-the-duck only *after* building the repository.\n')
-    	sys.stderr.write('\n\nError:\n\n\t%s\n\n\n' % traceback.format_exc(e))
-    	sys.stderr.write('Try again after building the repository.\n\n')
-    	#sys.stderr.write('Could not import duckietown_utils and what_the_duck packages:\n%s\n' % e)
-        sys.exit(255)
-
-    else:
-        from what_the_duck.sanity_checks import do_all_checks
-        # from duckietown_utils import logger, col_logging  # @UnusedImport
-
-        do_all_checks()
-=======
 #!/bin/bash
 RED='\033[0;31m'
 NC='\033[0m' # No Color
@@ -28,7 +7,6 @@
   echo -e "You need to activate ROS and compile the repo." >&2
   exit 1
 fi
->>>>>>> d49f2ddd
 
 rospack find what_the_duck
 
