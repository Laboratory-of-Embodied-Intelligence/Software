--- conflicted
+++ resolved
@@ -1,7 +1,6 @@
 #!/bin/bash
 set -e
 set -x
-<<<<<<< HEAD
 
 # Important: always use the python-X library if available,
 # rather than doing "pip install X".
@@ -13,19 +12,19 @@
 	python-lxml \
 	python-bs4 \
 	python-ruamel.yaml \
-	python-ruamel.ordereddict \
-	python-pymongo
+	python-ruamel.ordereddict
+
+# exception: python-pymongo is too old
 
 # These don't have an APT package
-=======
-#sudo apt install -y python-frozendict libxslt-dev libxml2-dev
->>>>>>> 7df7aa1e
+
 pip install --upgrade --user \
 	PyContracts \
 	QuickApp \
 	conftools \
 	comptests \
-	procgraph
+	procgraph \
+	pymongo
 
 # None of this should be needed. Next time you think you need it, let me know and we figure it out. -AC
 # sudo pip install --upgrade pip setuptools wheel