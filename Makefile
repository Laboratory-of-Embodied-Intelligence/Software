--- conflicted
+++ resolved
@@ -11,13 +11,10 @@
 $(machines): $(scuderia)
 	python setup/create-machines-file.py $(scuderia) > $(machines)
 
-<<<<<<< HEAD
-=======
 fix-time:
 	echo "Calling ntpdate to fix time"
 	sudo ntpdate -u us.pool.ntp.org 
 
->>>>>>> 71a54c91
 catkin-clean:
 	rm -rf $(catkin_ws)/build
 
