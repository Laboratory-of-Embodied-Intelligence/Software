
catkin_ws := catkin_ws
scuderia := scuderia.yaml
machines := $(catkin_ws)/src/duckietown/machines

all: $(machines)

fix-time:
	sudo ntpdate -u us.pool.ntp.org 

$(machines): $(scuderia)
	python setup/create-machines-file.py $(scuderia) > $(machines)

catkin-clean:
	rm -rf $(catkin_ws)/build

build-parallel:
	catkin_make -C $(catkin_ws) --make-args "-j4"
build:
<<<<<<< HEAD
	catkin_make -C $(catkin_ws) 


# HW testing 

test-camera:
	echo "Testing Camera HW by taking a picture (smile!)."
	raspistill -t 1000 -o test-camera.jpg


test-led:	
	bash -c "source environment.sh; rosrun rgb_led blink test_all_1"




# Basic demos

vehicle_name=$(shell hostname)

demo-joystick:	
	bash -c "source environment.sh; roslaunch duckietown joystick.launch veh:=$(vehicle_name) trim:=true"

demo-line_detector:
	bash -c "source environment.sh; roslaunch duckietown line_detector.launch veh:=emma"
  
demo-led-blink-%:	
	bash -c "source environment.sh; rosrun rgb_led blink $*"

demo-led-fancy1:	
	bash -c "source environment.sh; rosrun rgb_led fancy1"

demo-led-fancy2:	
	bash -c "source environment.sh; rosrun rgb_led fancy2"

=======
	catkin_make -C $(catkin_ws) 
>>>>>>> ca374d3a
<|MERGE_RESOLUTION|>--- conflicted
+++ resolved
@@ -17,9 +17,7 @@
 build-parallel:
 	catkin_make -C $(catkin_ws) --make-args "-j4"
 build:
-<<<<<<< HEAD
 	catkin_make -C $(catkin_ws) 
-
 
 # HW testing 
 
@@ -53,6 +51,3 @@
 demo-led-fancy2:	
 	bash -c "source environment.sh; rosrun rgb_led fancy2"
 
-=======
-	catkin_make -C $(catkin_ws) 
->>>>>>> ca374d3a
