--- conflicted
+++ resolved
@@ -14,11 +14,8 @@
 oreo:
   name: Ari
   
-<<<<<<< HEAD
 autopilot:
   name: Chandan
-=======
->>>>>>> ca374d3a
 
 light4:
   name: Chandan
@@ -129,8 +126,6 @@
 2cv:
   name: Daniel Hoehener
   mac: b8:ca:3a:c9:73:e9
-<<<<<<< HEAD
-
 
 tesla:
   name: Hang Zhao
@@ -140,5 +135,3 @@
 
 ernie:
   name: Noam Buckman
-=======
->>>>>>> ca374d3a
