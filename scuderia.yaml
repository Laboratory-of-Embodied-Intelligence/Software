--- conflicted
+++ resolved
@@ -19,11 +19,7 @@
 	name: Catherine
 ada:
 	name: Robert
-<<<<<<< HEAD
 magitek:
 	name: lapentab
-=======
-
 morty:
-	name: Tristan
->>>>>>> 84a778a6
+	name: Tristan