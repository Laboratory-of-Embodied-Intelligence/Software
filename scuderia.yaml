mercedes:
        name: Andrea Censi
        mac: 00:0f:60:06:0a:4d
bmwm3:
	name: Andrea Censi
	mac: 00:0f:60:05:ff:e8
porsche911:
	name: Changhyun Choi
	mac: 00:0f:60:06:0a:6a  
megaman:
	name: Shih-Yuan Liu
	mac: 00:0f:60:06:92:d5
lada:
	name: Dmitry Yershov
	mac: 00:0f:60:06:23:b1
ayrton:
        name: Takke
thing:
	name: Catherine
ada:
	name: Robert
magitek:
	name: lapentab
morty:
	name: Tristan
quackmobile:
	name: alex
lily:
	name: Veronica
milo:
	name: Joe
Julie:
	name: Jenny
neptunus:
	name: Erlend
lebeast:
	name: Mrinal
amadobot:
	name: Amado
duckmobile:
	name: Guy
starducks
	name: Teddy
redrover:
	name: Michael
penguin:
	name: Hans
bill:
	name: Brandon
duckula:
	name: Giulia
nikola:
	name: Nick
charles:
        name: Wyatt
pipquack:
	name: Sam
setlist:
        name: Sang
argo:
<<<<<<< HEAD
        name: Jacopo
=======
        name: Jacopo
chewbacca:
	name: Jason Pazis
forrest:
	name: Igor
miata:
	name: Michal
feiying:
        name: Yajun
>>>>>>> 45da1a3b
<|MERGE_RESOLUTION|>--- conflicted
+++ resolved
@@ -58,9 +58,6 @@
 setlist:
         name: Sang
 argo:
-<<<<<<< HEAD
-        name: Jacopo
-=======
         name: Jacopo
 chewbacca:
 	name: Jason Pazis
@@ -69,5 +66,4 @@
 miata:
 	name: Michal
 feiying:
-        name: Yajun
->>>>>>> 45da1a3b
+        name: Yajun