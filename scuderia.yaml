emma: # (Noether)
  name: Andrea Censi
  mac: 00:0f:60:06:0a:4d

# bmwm3: R.I.P.
porsche911:
  name: Changhyun Choi
  mac: 00:0f:60:06:0a:6a  

megaman:
  name: Shih-Yuan Liu
  mac: 00:0f:60:06:92:d5

oreo:
  name: Ari
  
autopilot:
  name: Chandan

light4:
  name: Chandan

light1: 
  name: Chandan

light2:
  name: Chandan

light3:
  name: Chandan

light5:
  name: Chandan

pontiac:
  name: Liam Paull

lada:
  name: Dmitry Yershov
  mac: 00:0f:60:06:23:b1

ayrton:
  name: Takke

thing:
  name: Catherine

ada:
  name: Robert

magitek:
  name: lapentab

morty:
  name: Tristan

quackmobile:
  name: alex

lily:
  name: Veronica

milo:
  name: Joe

julie:
  name: Jenny

neptunus:
  name: Erlend

lebeast:
  name: Mrinal

amadobot:
  name: Amado

duckmobile:
  name: Guy

starducks:
  name: Teddy

redrover:
  name: Michael

penguin:
  name: Hans

bill:
  name: Brandon

duckula:
  name: Giulia

nikola:
  name: Nick

charles:
  name: Wyatt

pipquack:
  name: Sam

setlist:
  name: Sang

argo:
  name: Jacopo

chewbacca:
  name: "Jason Pazis"

forrest:
  name: Igor

miata:
  name: Michal

feiying:
<<<<<<< HEAD
        name: Yajun
supercomputer:
	name: Sedat
=======
  name: Yajun

kitt:
  name: 'Michael "Misha" Novitzky'

2cv:
  name: Daniel Hoehener
  mac: b8:ca:3a:c9:73:e9

tesla:
  name: Hang Zhao

shamrock:
  name: Hang Zhao

ernie:
  name: Noam Buckman
>>>>>>> 5efaaa25
<|MERGE_RESOLUTION|>--- conflicted
+++ resolved
@@ -118,11 +118,6 @@
   name: Michal
 
 feiying:
-<<<<<<< HEAD
-        name: Yajun
-supercomputer:
-	name: Sedat
-=======
   name: Yajun
 
 kitt:
@@ -139,5 +134,4 @@
   name: Hang Zhao
 
 ernie:
-  name: Noam Buckman
->>>>>>> 5efaaa25
+  name: Noam Buckman