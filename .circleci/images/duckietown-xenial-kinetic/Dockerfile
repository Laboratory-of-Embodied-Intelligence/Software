--- conflicted
+++ resolved
@@ -111,13 +111,5 @@
 
 RUN wget https://www.princexml.com/download/prince_11.3-1_ubuntu16.04_amd64.deb && dpkg -i prince_11.3-1_ubuntu16.04_amd64.deb
 
-<<<<<<< HEAD
-RUN apt-get install -y \
-    python-frozendict
 
-RUN apt-get install -y \
-    imagemagick graphviz
-=======
-
-# RUN rm -rf /var/lib/apt/lists/*
->>>>>>> 05f43435
+# RUN rm -rf /var/lib/apt/lists/* 