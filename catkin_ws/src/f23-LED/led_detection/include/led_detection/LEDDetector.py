--- conflicted
+++ resolved
@@ -42,12 +42,8 @@
 
 class LEDDetector():
     """ The LEDDetector class 
-    __init__ inputs: 
-        verbdict: {ploteverything: False, verbose: False, plotfinal: False}
-
     """
 
-<<<<<<< HEAD
     def __init__(self, ploteverything_=False, verbose_=False, plotfinal_=False, publisher_=None):
         self.ploteverything = ploteverything_
         self.verbose = verbose_
@@ -55,12 +51,6 @@
         self.publisher = publisher_
         self.debug_msg = LEDDetectionDebugInfo()
         pass
-=======
-    def __init__(self, ploteverything=False, verbose=False, plotfinal=False):
-        self.ploteverything = ploteverything
-        self.verbose = verbose
-        self.plotfinal = plotfinal
->>>>>>> bed27635
 
     # ~~~~~~~~~~~~~~~~~~~ Downsample ~~~~~~~~~~~~~~~~~~~~~~~~
 
