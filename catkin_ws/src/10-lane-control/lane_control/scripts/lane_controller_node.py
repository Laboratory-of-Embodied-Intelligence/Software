--- conflicted
+++ resolved
@@ -54,24 +54,11 @@
         self.sub_wheels_cmd_executed = rospy.Subscriber("~wheels_cmd_executed", WheelsCmdStamped, self.updateWheelsCmdExecuted, queue_size=1)
         self.sub_actuator_limits = rospy.Subscriber("~actuator_limits", Twist2DStamped, self.updateActuatorLimits, queue_size=1)
 
-<<<<<<< HEAD
-        robot_name = rospy.get_param("~veh", "")  # ToDo Controllers: potentially update param to get the robot name
-        self.sub_topic = '/{}/obstacle_avoidance_active_flag'.format(robot_name)
-        #self.subscriber = rospy.Subscriber(self.sub_topic, bool, self.obstacleFlagCallback)
-
-        #self.sub_topic = '/{}/obst_avoid/d_target'.format(robot_name)
-        #self.subscriber = rospy.Subscriber(self.sub_topic, Float32,
-        #                                   self.obstAvoidDUpdate)  # Absolute value, with 0 on center line
-
-        #self.sub_topic = '/obstacle_emergency_stop_flag'.format(robot_name)
-        #self.subscriber = rospy.Subscriber(self.sub_topic, Bool, self.obstEmergBrakeUpdate)
-=======
         # FSM
         self.sub_switch = rospy.Subscriber("~switch",BoolStamped, self.cbSwitch,  queue_size=1)     # for this topic, no remapping is required, since it is directly defined in the namespace lane_controller_node by the fsm_node (via it's default.yaml file)
 
 
         self.sub_stop_line = rospy.Subscriber("~stop_line_reading",StopLineReading, self.cbStopLineReading,  queue_size=1)     # for this topic, no remapping is required, since it is directly defined in the namespace lane_controller_node by the fsm_node (via it's default.yaml file)
->>>>>>> 8199ad40
 
 
         self.sub_fsm_mode = rospy.Subscriber("~fsm_mode", FSMState, self.cbMode, queue_size=1)
