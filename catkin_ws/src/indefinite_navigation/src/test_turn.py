--- conflicted
+++ resolved
@@ -60,14 +60,10 @@
         stop = Twist2DStamped()
         stop.v = 0
         stop.omega = 0
-<<<<<<< HEAD
-        self.pub_wheels.publish(stop)
-=======
         startTime = rospy.Time.now()
         while rospy.Time.now() - startTime < 1:
-            self.pub_wheels(stop)
+            self.pub_wheels.publish(stop)
             rospy.sleep(0.1)
->>>>>>> b517aa97
         self.final = self.lane
         self.calculate()
 
