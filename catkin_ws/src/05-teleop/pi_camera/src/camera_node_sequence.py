#!/usr/bin/env python
import io
import thread

import yaml

from duckietown_msgs.msg import BoolStamped
from duckietown_utils import get_duckiefleet_root
from picamera import PiCamera
from picamera.array import PiRGBArray
import rospkg
import rospy
from sensor_msgs.msg import CompressedImage
from sensor_msgs.srv import SetCameraInfo, SetCameraInfoResponse


class CameraNode(object):

    def __init__(self):
        self.node_name = rospy.get_name()
        rospy.loginfo("[%s] Initializing......" % (self.node_name))

<<<<<<< HEAD
        self.framerate_high = self.setupParam("~framerate_high",30.0)
        self.framerate_low = self.setupParam("~framerate_low",15.0)
        self.res_w = self.setupParam("~res_w",640)
        self.res_h = self.setupParam("~res_h",480)
	self.expo_time = self.setupParam("~expo_time", 20000)
=======
        self.framerate_high = self.setupParam("~framerate_high", 30.0)
        self.framerate_low = self.setupParam("~framerate_low", 15.0)
        self.res_w = self.setupParam("~res_w", 640)
        self.res_h = self.setupParam("~res_h", 480)
>>>>>>> b3b69412

        self.image_msg = CompressedImage()

        # Setup PiCamera

        self.camera = PiCamera()
        self.framerate = self.framerate_high  # default to high
        self.camera.framerate = self.framerate
<<<<<<< HEAD
        self.camera.resolution = (self.res_w,self.res_h)
        #self.camera.exposure_mode = 'verylong'
        self.camera.shutter_speed = self.expo_time
	#print("Camera exposure speed = ",self.camera.exposure_speed)

=======
        self.camera.resolution = (self.res_w, self.res_h)
>>>>>>> b3b69412

        # For intrinsic calibration
        self.cali_file_folder = get_duckiefleet_root() + "/calibrations/camera_intrinsic/"

        self.frame_id = rospy.get_namespace().strip('/') + "/camera_optical_frame"

        self.has_published = False
        self.pub_img = rospy.Publisher("~image/compressed", CompressedImage, queue_size=1)
        self.sub_switch_high = rospy.Subscriber("~framerate_high_switch", BoolStamped, self.cbSwitchHigh, queue_size=1)

        # Create service (for camera_calibration)
        self.srv_set_camera_info = rospy.Service("~set_camera_info", SetCameraInfo, self.cbSrvSetCameraInfo)

        self.stream = io.BytesIO()

        #self.camera.exposure_mode = 'off'
        # self.camera.awb_mode = 'off'

        self.is_shutdown = False
        self.update_framerate = False
        # Setup timer
        rospy.loginfo("[%s] Initialized." % (self.node_name))

    def cbSwitchHigh(self, switch_msg):
        print switch_msg
        if switch_msg.data and self.framerate != self.framerate_high:
            self.framerate = self.framerate_high
            self.update_framerate = True
        elif not switch_msg.data and self.framerate != self.framerate_low:
            self.framerate = self.framerate_low
            self.update_framerate = True

    def startCapturing(self):
        rospy.loginfo("[%s] Start capturing." % (self.node_name))
        while not self.is_shutdown and not rospy.is_shutdown():
            gen = self.grabAndPublish(self.stream, self.pub_img)
            try:
                self.camera.capture_sequence(gen, 'jpeg', use_video_port=True, splitter_port=0)
            except StopIteration:
                pass
            # print "updating framerate"
            self.camera.framerate = self.framerate
            self.update_framerate = False

        self.camera.close()
        rospy.loginfo("[%s] Capture Ended." % (self.node_name))

    def grabAndPublish(self, stream, publisher):
        while not self.update_framerate and not self.is_shutdown and not rospy.is_shutdown():
            yield stream
            # Construct image_msg
            # Grab image from stream
            stamp = rospy.Time.now()
            stream.seek(0)
            stream_data = stream.getvalue()
            # Generate compressed image
            image_msg = CompressedImage()
            image_msg.format = "jpeg"
            image_msg.data = stream_data

            image_msg.header.stamp = stamp
            image_msg.header.frame_id = self.frame_id
            publisher.publish(image_msg)

            # Clear stream
            stream.seek(0)
            stream.truncate()

            if not self.has_published:
                rospy.loginfo("[%s] Published the first image." % (self.node_name))
                self.has_published = True

            rospy.sleep(rospy.Duration.from_sec(0.001))

    def setupParam(self, param_name, default_value):
        value = rospy.get_param(param_name, default_value)
        rospy.set_param(param_name, value)  #Write to parameter server for transparancy
        rospy.loginfo("[%s] %s = %s " % (self.node_name, param_name, value))
        return value

    def onShutdown(self):
        rospy.loginfo("[%s] Closing camera." % (self.node_name))
        self.is_shutdown = True
        rospy.loginfo("[%s] Shutdown." % (self.node_name))

    def cbSrvSetCameraInfo(self, req):
        # TODO: save req.camera_info to yaml file
        rospy.loginfo("[cbSrvSetCameraInfo] Callback!")
        filename = self.cali_file_folder + rospy.get_namespace().strip("/") + ".yaml"
        response = SetCameraInfoResponse()
        response.success = self.saveCameraInfo(req.camera_info, filename)
        response.status_message = "Write to %s" % filename  #TODO file name
        return response

    def saveCameraInfo(self, camera_info_msg, filename):
        # Convert camera_info_msg and save to a yaml file
        rospy.loginfo("[saveCameraInfo] filename: %s" % (filename))

        # Converted from camera_info_manager.py
        calib = {'image_width': camera_info_msg.width,
        'image_height': camera_info_msg.height,
        'camera_name': rospy.get_name().strip("/"),  #TODO check this
        'distortion_model': camera_info_msg.distortion_model,
        'distortion_coefficients': {'data': camera_info_msg.D, 'rows':1, 'cols':5},
        'camera_matrix': {'data': camera_info_msg.K, 'rows':3, 'cols':3},
        'rectification_matrix': {'data': camera_info_msg.R, 'rows':3, 'cols':3},
        'projection_matrix': {'data': camera_info_msg.P, 'rows':3, 'cols':4}}

        rospy.loginfo("[saveCameraInfo] calib %s" % (calib))

        try:
            f = open(filename, 'w')
            yaml.safe_dump(calib, f)
            return True
        except IOError:
            return False


if __name__ == '__main__':
    rospy.init_node('camera', anonymous=False)
    camera_node = CameraNode()
    rospy.on_shutdown(camera_node.onShutdown)
    thread.start_new_thread(camera_node.startCapturing, ())
    rospy.spin()<|MERGE_RESOLUTION|>--- conflicted
+++ resolved
@@ -20,18 +20,11 @@
         self.node_name = rospy.get_name()
         rospy.loginfo("[%s] Initializing......" % (self.node_name))
 
-<<<<<<< HEAD
         self.framerate_high = self.setupParam("~framerate_high",30.0)
         self.framerate_low = self.setupParam("~framerate_low",15.0)
         self.res_w = self.setupParam("~res_w",640)
         self.res_h = self.setupParam("~res_h",480)
 	self.expo_time = self.setupParam("~expo_time", 20000)
-=======
-        self.framerate_high = self.setupParam("~framerate_high", 30.0)
-        self.framerate_low = self.setupParam("~framerate_low", 15.0)
-        self.res_w = self.setupParam("~res_w", 640)
-        self.res_h = self.setupParam("~res_h", 480)
->>>>>>> b3b69412
 
         self.image_msg = CompressedImage()
 
@@ -40,15 +33,10 @@
         self.camera = PiCamera()
         self.framerate = self.framerate_high  # default to high
         self.camera.framerate = self.framerate
-<<<<<<< HEAD
         self.camera.resolution = (self.res_w,self.res_h)
         #self.camera.exposure_mode = 'verylong'
         self.camera.shutter_speed = self.expo_time
-	#print("Camera exposure speed = ",self.camera.exposure_speed)
-
-=======
-        self.camera.resolution = (self.res_w, self.res_h)
->>>>>>> b3b69412
+	#print("Camera exposure speed = ",self.camera.exposure_speed")
 
         # For intrinsic calibration
         self.cali_file_folder = get_duckiefleet_root() + "/calibrations/camera_intrinsic/"
