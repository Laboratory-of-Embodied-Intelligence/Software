--- conflicted
+++ resolved
@@ -44,11 +44,7 @@
 		cv_image = self.bridge.imgmsg_to_cv2(msg,"bgr8")
 		# cv_image=cv_image*0.3 # for testing only
 		# changes this to update on-line, with IIR, and not just in the beginning
-<<<<<<< HEAD
-		if self.numFramesSeen < 5e6 and self.numFramesSeen % 10 == 0:
-=======
 		if self.numFramesSeen <= 1: #baseline param
->>>>>>> b328d04e
 			# only calculate transform for the first few frames
 			# then apply the same transform indefintely
 			rospy.loginfo('Calculating new transform...')
