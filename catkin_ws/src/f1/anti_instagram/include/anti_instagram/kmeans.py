--- conflicted
+++ resolved
@@ -18,10 +18,7 @@
 
 IMG_PATH = '''IMG PATH'''
 
-<<<<<<< HEAD
 #cv_img = cv2.imread("test2.jpg")
-=======
->>>>>>> b1dc0da0
 # print cv_img.shape
 
 # class GetKMeansModel(object):
@@ -36,13 +33,8 @@
 	return npdata
 
 #priors
-<<<<<<< HEAD
 def runKMeans(cv_img):
 	testdata = getimgdatapts(cv_img)
-=======
-def runKMeans(imgdata):
-	
->>>>>>> b1dc0da0
 	kmc = KMeans(n_clusters = NUM_COLORS, max_iter = 100, n_init = 10, init = CENTERS)
 	kmc.fit_predict(imgdata)
 	trained_centers = kmc.cluster_centers_
