#!/usr/bin/env python
import rospy
import numpy as np
from duckietown_msgs.msg import SegmentList, Segment, BoolStamped, StopLineReading
from std_msgs.msg import Float32
import time

# Lane Filter Node
# Author: Liam Paull
# Inputs: SegmentList from line detector
# Outputs: LanePose - the d (lateral displacement) and phi (relative angle) of the car in the lane
# For more info on algorithm and parameters please refer to the google doc: https://drive.google.com/open?id=0B49dGT7ubfmSX1k5ZVN1dEU4M2M


class StopLineFilterNode(object):
    def __init__(self):
        self.node_name = "Stop Line Filter"

        self.stop_distance = self.setupParam("~stop_distance", 0.02) # distance from the stop line that we should stop 
        self.min_segs      = self.setupParam("~min_segs", 2) # minimum number of red segments that we should detect to estimate a stop
        self.sub = rospy.Subscriber("~segment_list", SegmentList, self.processSegments)
        # self.pub_stop_line_detect  = rospy.Publisher("~stop_line_detected", BoolStamped, queue_size=1)
        # self.pub_at_stop_line      = rospy.Publisher("~at_stop_line", BoolStamped, queue_size=1)
        # self.pub_stop_line_dist    = rospy.Publisher("~stop_line_dist", Float32, queue_size=1)
        self.pub_stop_line_reading = rospy.Publisher("~stop_line_reading", StopLineReading, queue_size=1)


    def setupParam(self,param_name,default_value):
        value = rospy.get_param(param_name,default_value)
        rospy.set_param(param_name,value) #Write to parameter server for transparancy
        rospy.loginfo("[%s] %s = %s " %(self.node_name,param_name,value))
        return value

    def processSegments(self,segment_list_msg):
        good_seg_count=0
        stop_line_distance_accumulator=0.0
        for segment in segment_list_msg.segments:
            if segment.color != segment.RED:
                continue
            if segment.points[0].x < 0 or segment.points[1].x < 0: # the point is behind us 
                continue

            p1 = np.array([segment.points[0].x, segment.points[0].y])
            p2 = np.array([segment.points[1].x, segment.points[1].y])
            dist1 = np.linalg.norm(p1)
            dist2 = np.linalg.norm(p2)
            avg_dist = 0.5*(dist1+dist2)
            stop_line_distance_accumulator += avg_dist
            good_seg_count += 1.0

        if (good_seg_count < self.min_segs):
<<<<<<< HEAD
            self.pub_stop_line_detect.publish(False)
            self.pub_at_stop_line.publish(False)
            self.pub_stop_line_dist.publish(-1.0)
            return
        
        self.pub_stop_line_detect.publish(True)
        
        stop_line_dist = stop_line_distance_accumulator/good_seg_count

        self.pub_stop_line_dist.publish(stop_line_dist)

        if stop_line_dist < self.stop_distance:
            self.pub_at_stop_line.publish(True)
=======
            print "not enough good segs"
            stop_line_reading_msg = StopLineReading()
            stop_line_reading_msg.header.stamp = segment_list_msg.header.stamp
            stop_line_reading_msg.stop_line_detected = False
            stop_line_reading_msg.at_stop_line = False
            stop_line_reading_msg.stop_line_dist = -1.0
            self.pub_stop_line_reading.publish(stop_line_reading_msg)
            return
        
        print "have enough good segs"
        stop_line_reading_msg = StopLineReading()
        stop_line_reading_msg.header.stamp = segment_list_msg.header.stamp
        stop_line_reading_msg.stop_line_detected = True
        stop_line_reading_msg.stop_line_dist = stop_line_distance_accumulator/good_seg_count
        if stop_line_reading_msg.stop_line_dist < self.stop_distance:
            stop_line_reading_msg.at_stop_line = True
>>>>>>> 99060f65
        else:
            stop_line_reading_msg.at_stop_line = False
        self.pub_stop_line_reading.publish(stop_line_reading_msg)    
    
    def onShutdown(self):
        rospy.loginfo("[StopLineFilterNode] Shutdown.")

if __name__ == '__main__': 
    rospy.init_node('lane_filter',anonymous=False)
    lane_filter_node = StopLineFilterNode()
    rospy.on_shutdown(lane_filter_node.onShutdown)
    rospy.spin()
<|MERGE_RESOLUTION|>--- conflicted
+++ resolved
@@ -49,22 +49,6 @@
             good_seg_count += 1.0
 
         if (good_seg_count < self.min_segs):
-<<<<<<< HEAD
-            self.pub_stop_line_detect.publish(False)
-            self.pub_at_stop_line.publish(False)
-            self.pub_stop_line_dist.publish(-1.0)
-            return
-        
-        self.pub_stop_line_detect.publish(True)
-        
-        stop_line_dist = stop_line_distance_accumulator/good_seg_count
-
-        self.pub_stop_line_dist.publish(stop_line_dist)
-
-        if stop_line_dist < self.stop_distance:
-            self.pub_at_stop_line.publish(True)
-=======
-            print "not enough good segs"
             stop_line_reading_msg = StopLineReading()
             stop_line_reading_msg.header.stamp = segment_list_msg.header.stamp
             stop_line_reading_msg.stop_line_detected = False
@@ -73,14 +57,12 @@
             self.pub_stop_line_reading.publish(stop_line_reading_msg)
             return
         
-        print "have enough good segs"
         stop_line_reading_msg = StopLineReading()
         stop_line_reading_msg.header.stamp = segment_list_msg.header.stamp
         stop_line_reading_msg.stop_line_detected = True
         stop_line_reading_msg.stop_line_dist = stop_line_distance_accumulator/good_seg_count
         if stop_line_reading_msg.stop_line_dist < self.stop_distance:
             stop_line_reading_msg.at_stop_line = True
->>>>>>> 99060f65
         else:
             stop_line_reading_msg.at_stop_line = False
         self.pub_stop_line_reading.publish(stop_line_reading_msg)    
