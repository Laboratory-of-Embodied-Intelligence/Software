--- conflicted
+++ resolved
@@ -74,18 +74,13 @@
         stop_line_point.x = stop_line_x_accumulator/good_seg_count
         stop_line_point.y = stop_line_y_accumulator/good_seg_count
         stop_line_reading_msg.stop_line_point = stop_line_point
-<<<<<<< HEAD
         stop_line_reading_msg.at_stop_line = stop_line_point.x < self.stop_distance and math.fabs(stop_line_point.y) < self.lanewidth/4 and self.lane_pose.in_lane
         self.pub_stop_line_reading.publish(stop_line_reading_msg)    
-=======
-        stop_line_reading_msg.at_stop_line = stop_line_point.x < self.stop_distance and abs(stop_line_point.y) < self.lanewidth/4 and self.lane_pose.in_lane
-        self.pub_stop_line_reading.publish(stop_line_reading_msg)
         if stop_line_reading_msg.at_stop_line:
             msg = BoolStamped()
             msg.header.stamp = stop_line_reading_msg.header.stamp
             msg.data = True
             self.pub_at_stop_line.publish(msg)
->>>>>>> 49620d6f
    
     def to_lane_frame(self, point):
         p_homo = np.array([point.x,point.y,1])
