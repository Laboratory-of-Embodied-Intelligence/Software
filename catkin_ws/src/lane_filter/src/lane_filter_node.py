#!/usr/bin/env python
import rospy
import numpy as np
from cv_bridge import CvBridge, CvBridgeError
from sensor_msgs.msg import Image
from std_msgs.msg import Float32
from duckietown_msgs.msg import SegmentList, Segment, Pixel, LanePose, BoolStamped
from scipy.stats import multivariate_normal, entropy
from math import floor, atan2, pi, cos, sin
import time

# Lane Filter Node
# Author: Liam Paull
# Inputs: SegmentList from line detector
# Outputs: LanePose - the d (lateral displacement) and phi (relative angle) of the car in the lane
# For more info on algorithm and parameters please refer to the google doc: https://drive.google.com/open?id=0B49dGT7ubfmSX1k5ZVN1dEU4M2M


class LaneFilterNode(object):
    def __init__(self):
        self.node_name = "Lane Filter"
        self.mean_0 = [self.setupParam("~mean_d_0",0) , self.setupParam("~mean_phi_0",0)]
        self.cov_0  = [ [self.setupParam("~sigma_d_0",0.1) , 0] , [0, self.setupParam("~sigma_phi_0",0.01)] ] 
        self.delta_d     = self.setupParam("~delta_d",0.02) # in meters
        self.delta_phi   = self.setupParam("~delta_phi",0.02) # in radians
        self.d_max       = self.setupParam("~d_max",0.5)
        self.d_min       = self.setupParam("~d_min",-0.7)
        self.phi_min     = self.setupParam("~phi_min",-pi/2)
        self.phi_max     = self.setupParam("~phi_max",pi/2)
        self.cov_v       = self.setupParam("~cov_v",0.5) # linear velocity "input"
        self.cov_omega   = self.setupParam("~cov_omega",0.01) # angular velocity "input"
        self.linewidth_white = self.setupParam("~linewidth_white",0.04)
        self.linewidth_yellow = self.setupParam("~linewidth_yellow",0.02)
        self.lanewidth        = self.setupParam("~lanewidth",0.4)
        self.min_max = self.setupParam("~min_max", 0.3) # nats
        self.min_segs = self.setupParam("~min_segs", 10)

        self.d,self.phi = np.mgrid[self.d_min:self.d_max:self.delta_d,self.phi_min:self.phi_max:self.delta_phi]
        self.beliefRV=np.empty(self.d.shape)
        self.initializeBelief()
        self.lanePose = LanePose()
        self.lanePose.d=self.mean_0[0]
        self.lanePose.phi=self.mean_0[1]
        # self.sub = rospy.Subscriber("~velocity",
        self.pub_lane_pose  = rospy.Publisher("~lane_pose", LanePose, queue_size=1)
        self.pub_belief_img = rospy.Publisher("~belief_img", Image, queue_size=1)
        self.pub_entropy    = rospy.Publisher("~entropy",Float32, queue_size=1)
<<<<<<< HEAD
=======
        # self.pub_in_lane    = rospy.Publisher("~in_lane",BoolStamped, queue_size=1)
>>>>>>> 1db0ae88
        self.sub = rospy.Subscriber("~segment_list", SegmentList, self.processSegments)

    def setupParam(self,param_name,default_value):
        value = rospy.get_param(param_name,default_value)
        rospy.set_param(param_name,value) #Write to parameter server for transparancy
        rospy.loginfo("[%s] %s = %s " %(self.node_name,param_name,value))
        return value

    def processSegments(self,segment_list_msg):
        t_start = rospy.get_time()
        self.propagateBelief()
        # initialize measurement likelihood
        measurement_likelihood = np.zeros(self.d.shape)
        for segment in segment_list_msg.segments:
            if segment.color != segment.WHITE and segment.color != segment.YELLOW:
                continue
            if segment.points[0].x < 0 or segment.points[1].x < 0:
                continue
            # todo eliminate the white segments that are on the other side of the road
            d_i,phi_i,l_i = self.generateVote(segment)
            if d_i > self.d_max or d_i < self.d_min or phi_i < self.phi_min or phi_i>self.phi_max:
                continue
            i = floor((d_i - self.d_min)/self.delta_d)
            j = floor((phi_i - self.phi_min)/self.delta_phi)
            measurement_likelihood[i,j] = measurement_likelihood[i,j] +  1/(l_i)
<<<<<<< HEAD
#        if np.linalg.norm(measurement_likelihood) == 0:
#            return
=======
        if np.linalg.norm(measurement_likelihood) == 0:
            return
>>>>>>> 1db0ae88
        measurement_likelihood = measurement_likelihood/np.linalg.norm(measurement_likelihood)
        #self.updateBelief(measurement_likelihood)
        self.beliefRV = measurement_likelihood
        # TODO entropy test:
        #print self.beliefRV.argmax()
        
        maxids = np.unravel_index(self.beliefRV.argmax(),self.beliefRV.shape)
        self.lanePose.header.stamp = segment_list_msg.header.stamp
        self.lanePose.d = self.d_min + maxids[0]*self.delta_d
        self.lanePose.phi = self.phi_min + maxids[1]*self.delta_phi
        self.lanePose.status = self.lanePose.NORMAL

        # publish the belief image
        bridge = CvBridge()
        belief_img = bridge.cv2_to_imgmsg((255*self.beliefRV).astype('uint8'), "mono8")
        belief_img.header.stamp = segment_list_msg.header.stamp
        


        max_val = self.beliefRV.max()
<<<<<<< HEAD
        self.lanePose.in_lane = max_val > self.min_max and len(segment_list_msg.segments) > self.min_segs and np.linalg.norm(self.beliefRV) != 0
=======
        print max_val
        self.lanePose.in_lane = max_val > self.min_max and len(segment_list_msg.segments) > self.min_segs
>>>>>>> 1db0ae88
        self.pub_lane_pose.publish(self.lanePose)
        self.pub_belief_img.publish(belief_img)
        # print "time to process segments:"
        # print rospy.get_time() - t_start
#        ent = entropy(self.beliefRV)
#        print ent
#        if (ent < self.max_entropy):
#            self.pub_in_lane.publish(True)
#        else:
#            self.pub_in_lane.publish(False)


    def initializeBelief(self):
        pos = np.empty(self.d.shape + (2,))
        pos[:,:,0]=self.d
        pos[:,:,1]=self.phi
        self.cov_0
        RV = multivariate_normal(self.mean_0,self.cov_0)
        self.beliefRV=RV.pdf(pos)

    def propagateBelief(self):
        # starting with option 1 (don't read linear and angular velocity)
        # even simpler.. do nothing
        return

    def updateBelief(self,measurement_likelihood):
        self.beliefRV=np.multiply(self.beliefRV,measurement_likelihood)
        self.beliefRV=self.beliefRV/np.linalg.norm(self.beliefRV)

    def generateVote(self,segment):
        p1 = np.array([segment.points[0].x, segment.points[0].y]) 
        p2 = np.array([segment.points[1].x, segment.points[1].y])
        t_hat = (p2-p1)/np.linalg.norm(p2-p1)
        n_hat = np.array([-t_hat[1],t_hat[0]])
        d1 = np.inner(n_hat,p1)
        d2 = np.inner(n_hat,p2)
        l1 = np.inner(t_hat,p1)
        l2 = np.inner(t_hat,p2)
        if (l1 < 0):
            l1 = -l1;
        if (l2 < 0):
            l2 = -l2;
        l_i = (l1+l2)/2
        d_i = (d1+d2)/2
        phi_i = np.arcsin(t_hat[1])
        if segment.color == segment.WHITE: # right lane is white
            if(p1[0] > p2[0]): # right edge of white lane
                d_i = d_i - self.linewidth_white
            else: # left edge of white lane
                d_i = - d_i
                phi_i = -phi_i
            d_i = d_i - self.lanewidth/2

        elif segment.color == segment.YELLOW: # left lane is yellow
            if (p2[0] > p1[0]): # left edge of yellow lane
                d_i = d_i - self.linewidth_yellow
                phi_i = -phi_i
            else: # right edge of white lane
                d_i = -d_i
            d_i =  self.lanewidth/2 - d_i

        return d_i, phi_i, l_i
    
    def onShutdown(self):
        rospy.loginfo("[LaneFilterNode] Shutdown.")

if __name__ == '__main__': 
    rospy.init_node('lane_filter',anonymous=False)
    lane_filter_node = LaneFilterNode()
    rospy.on_shutdown(lane_filter_node.onShutdown)
    rospy.spin()
<|MERGE_RESOLUTION|>--- conflicted
+++ resolved
@@ -45,10 +45,7 @@
         self.pub_lane_pose  = rospy.Publisher("~lane_pose", LanePose, queue_size=1)
         self.pub_belief_img = rospy.Publisher("~belief_img", Image, queue_size=1)
         self.pub_entropy    = rospy.Publisher("~entropy",Float32, queue_size=1)
-<<<<<<< HEAD
-=======
         # self.pub_in_lane    = rospy.Publisher("~in_lane",BoolStamped, queue_size=1)
->>>>>>> 1db0ae88
         self.sub = rospy.Subscriber("~segment_list", SegmentList, self.processSegments)
 
     def setupParam(self,param_name,default_value):
@@ -74,13 +71,8 @@
             i = floor((d_i - self.d_min)/self.delta_d)
             j = floor((phi_i - self.phi_min)/self.delta_phi)
             measurement_likelihood[i,j] = measurement_likelihood[i,j] +  1/(l_i)
-<<<<<<< HEAD
-#        if np.linalg.norm(measurement_likelihood) == 0:
-#            return
-=======
         if np.linalg.norm(measurement_likelihood) == 0:
             return
->>>>>>> 1db0ae88
         measurement_likelihood = measurement_likelihood/np.linalg.norm(measurement_likelihood)
         #self.updateBelief(measurement_likelihood)
         self.beliefRV = measurement_likelihood
@@ -101,12 +93,8 @@
 
 
         max_val = self.beliefRV.max()
-<<<<<<< HEAD
-        self.lanePose.in_lane = max_val > self.min_max and len(segment_list_msg.segments) > self.min_segs and np.linalg.norm(self.beliefRV) != 0
-=======
         print max_val
         self.lanePose.in_lane = max_val > self.min_max and len(segment_list_msg.segments) > self.min_segs
->>>>>>> 1db0ae88
         self.pub_lane_pose.publish(self.lanePose)
         self.pub_belief_img.publish(belief_img)
         # print "time to process segments:"
@@ -159,7 +147,6 @@
                 d_i = - d_i
                 phi_i = -phi_i
             d_i = d_i - self.lanewidth/2
-
         elif segment.color == segment.YELLOW: # left lane is yellow
             if (p2[0] > p1[0]): # left edge of yellow lane
                 d_i = d_i - self.linewidth_yellow
@@ -167,7 +154,6 @@
             else: # right edge of white lane
                 d_i = -d_i
             d_i =  self.lanewidth/2 - d_i
-
         return d_i, phi_i, l_i
     
     def onShutdown(self):
