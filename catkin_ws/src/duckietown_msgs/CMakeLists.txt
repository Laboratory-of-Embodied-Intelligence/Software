cmake_minimum_required(VERSION 2.8.3)
project(duckietown_msgs)

## Find catkin macros and libraries
## if COMPONENTS list like find_package(catkin REQUIRED COMPONENTS xyz)
## is used, also find other catkin packages
find_package(catkin REQUIRED COMPONENTS
  roscpp
  rospy
  message_generation
  std_msgs
  geometry_msgs
  visualization_msgs
  sensor_msgs
  tf_conversions
  tf
)

## System dependencies are found with CMake's conventions
# find_package(Boost REQUIRED COMPONENTS system)


## Uncomment this if the package has a setup.py. This macro ensures
## modules and global scripts declared therein get installed
## See http://ros.org/doc/api/catkin/html/user_guide/setup_dot_py.html
# catkin_python_setup()

################################################
## Declare ROS messages, services and actions ##
################################################

## To declare and build messages, services or actions from within this
## package, follow these steps:
## * Let MSG_DEP_SET be the set of packages whose message types you use in
##   your messages/services/actions (e.g. std_msgs, actionlib_msgs, ...).
## * In the file package.xml:
##   * add a build_depend tag for "message_generation"
##   * add a build_depend and a run_depend tag for each package in MSG_DEP_SET
##   * If MSG_DEP_SET isn't empty the following dependency has been pulled in
##     but can be declared for certainty nonetheless:
##     * add a run_depend tag for "message_runtime"
## * In this file (CMakeLists.txt):
##   * add "message_generation" and every package in MSG_DEP_SET to
##     find_package(catkin REQUIRED COMPONENTS ...)
##   * add "message_runtime" and every package in MSG_DEP_SET to
##     catkin_package(CATKIN_DEPENDS ...)
##   * uncomment the add_*_files sections below as needed
##     and list every .msg/.srv/.action file to be processed
##   * uncomment the generate_messages entry below
##   * add every package in MSG_DEP_SET to generate_messages(DEPENDENCIES ...)

## Generate messages in the 'msg' folder
add_message_files(
  FILES
  CarControl.msg
<<<<<<< HEAD
#  LEDControl.msg
=======
>>>>>>> 6bfd3ba9
  DuckieSensor.msg
  LanePose.msg
  LEDControl.msg
  LEDDetection.msg
  LEDDetectionArray.msg
  LEDDetectionDebugInfo.msg
  WheelsCmd.msg
  WheelsCmdStamped.msg
  Pose2DStamped.msg
  Twist2DStamped.msg
  TagDetection.msg
  TagInfo.msg
  AprilTags.msg
  Pixel.msg
  Vector2D.msg
  Segment.msg
  SegmentList.msg
  Rect.msg
  Rects.msg
  SceneSegments.msg
  CoordinationClearance.msg
#  IntersectionDetection.msg
#  CoordinationSignal.msg
#  TrafficLightDetection.msg
  VehicleDetection.msg
  FSMState.msg
  BoolStamped.msg
  StopLineReading.msg
  AntiInstagramHealth.msg
)

## Generate services in the 'srv' folder
# add_service_files(
#   FILES
#   Service1.srv
#   Service2.srv
# )

## Generate actions in the 'action' folder
# add_action_files(
#   FILES
#   Action1.action
#   Action2.action
# )

## Generate added messages and services with any dependencies listed here
generate_messages(
  DEPENDENCIES
  std_msgs
  geometry_msgs
  sensor_msgs
)

################################################
## Declare ROS dynamic reconfigure parameters ##
################################################

## To declare and build dynamic reconfigure parameters within this
## package, follow these steps:
## * In the file package.xml:
##   * add a build_depend and a run_depend tag for "dynamic_reconfigure"
## * In this file (CMakeLists.txt):
##   * add "dynamic_reconfigure" to
##     find_package(catkin REQUIRED COMPONENTS ...)
##   * uncomment the "generate_dynamic_reconfigure_options" section below
##     and list every .cfg file to be processed

## Generate dynamic reconfigure parameters in the 'cfg' folder
# generate_dynamic_reconfigure_options(
#   cfg/DynReconf1.cfg
#   cfg/DynReconf2.cfg
# )

###################################
## catkin specific configuration ##
###################################
## The catkin_package macro generates cmake config files for your package
## Declare things to be passed to dependent projects
## INCLUDE_DIRS: uncomment this if you package contains header files
## LIBRARIES: libraries you create in this project that dependent projects also need
## CATKIN_DEPENDS: catkin_packages dependent projects also need
## DEPENDS: system dependencies of this project that dependent projects also need
catkin_package(
#  INCLUDE_DIRS include
#  LIBRARIES duckietown_msgs
   CATKIN_DEPENDS geometry_msgs roscpp rospy sensor_msgs std_msgs message_runtime visualization_msgs

#  DEPENDS system_lib
)

###########
## Build ##
###########

## Specify additional locations of header files
## Your package locations should be listed before other locations
# include_directories(include)
include_directories(
  ${catkin_INCLUDE_DIRS}
)

## Declare a C++ library
# add_library(duckietown_msgs
#   src/${PROJECT_NAME}/duckietown_msgs.cpp
# )

## Add cmake target dependencies of the library
## as an example, code may need to be generated before libraries
## either from message generation or dynamic reconfigure
# add_dependencies(duckietown_msgs ${${PROJECT_NAME}_EXPORTED_TARGETS} ${catkin_EXPORTED_TARGETS})

## Declare a C++ executable
# add_executable(duckietown_msgs_node src/duckietown_msgs_node.cpp)

## Add cmake target dependencies of the executable
## same as for the library above
# add_dependencies(duckietown_msgs_node ${${PROJECT_NAME}_EXPORTED_TARGETS} ${catkin_EXPORTED_TARGETS})

## Specify libraries to link a library or executable target against
# target_link_libraries(duckietown_msgs_node
#   ${catkin_LIBRARIES}
# )

#############
## Install ##
#############

# all install targets should use catkin DESTINATION variables
# See http://ros.org/doc/api/catkin/html/adv_user_guide/variables.html

## Mark executable scripts (Python etc.) for installation
## in contrast to setup.py, you can choose the destination
# install(PROGRAMS
#   scripts/my_python_script
#   DESTINATION ${CATKIN_PACKAGE_BIN_DESTINATION}
# )

## Mark executables and/or libraries for installation
# install(TARGETS duckietown_msgs duckietown_msgs_node
#   ARCHIVE DESTINATION ${CATKIN_PACKAGE_LIB_DESTINATION}
#   LIBRARY DESTINATION ${CATKIN_PACKAGE_LIB_DESTINATION}
#   RUNTIME DESTINATION ${CATKIN_PACKAGE_BIN_DESTINATION}
# )

## Mark cpp header files for installation
# install(DIRECTORY include/${PROJECT_NAME}/
#   DESTINATION ${CATKIN_PACKAGE_INCLUDE_DESTINATION}
#   FILES_MATCHING PATTERN "*.h"
#   PATTERN ".svn" EXCLUDE
# )

## Mark other files for installation (e.g. launch and bag files, etc.)
# install(FILES
#   # myfile1
#   # myfile2
#   DESTINATION ${CATKIN_PACKAGE_SHARE_DESTINATION}
# )

#############
## Testing ##
#############

## Add gtest based cpp test target and link libraries
# catkin_add_gtest(${PROJECT_NAME}-test test/test_duckietown_msgs.cpp)
# if(TARGET ${PROJECT_NAME}-test)
#   target_link_libraries(${PROJECT_NAME}-test ${PROJECT_NAME})
# endif()

## Add folders to be run by python nosetests
# catkin_add_nosetests(test)<|MERGE_RESOLUTION|>--- conflicted
+++ resolved
@@ -53,13 +53,9 @@
 add_message_files(
   FILES
   CarControl.msg
-<<<<<<< HEAD
-#  LEDControl.msg
-=======
->>>>>>> 6bfd3ba9
   DuckieSensor.msg
   LanePose.msg
-  LEDControl.msg
+#  LEDControl.msg
   LEDDetection.msg
   LEDDetectionArray.msg
   LEDDetectionDebugInfo.msg
