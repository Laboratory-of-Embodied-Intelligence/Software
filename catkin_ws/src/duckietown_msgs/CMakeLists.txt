--- conflicted
+++ resolved
@@ -73,14 +73,11 @@
   TrafficLightDetection.msg
   VehicleDetection.msg
   FSMState.msg
-<<<<<<< HEAD
   BoolStamped.msg
   StopLineReading.msg
-=======
   ObstacleType.msg
   ObstacleImageDetection.msg
   ObstacleImageDetectionList.msg
->>>>>>> e5a1ef59
 )
 
 ## Generate services in the 'srv' folder
