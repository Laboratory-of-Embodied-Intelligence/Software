cmake_minimum_required(VERSION 2.8.3)
project(duckietown_msgs)

## Find catkin macros and libraries
## if COMPONENTS list like find_package(catkin REQUIRED COMPONENTS xyz)
## is used, also find other catkin packages
find_package(catkin REQUIRED COMPONENTS
  roscpp
  rospy
  message_generation
  std_msgs
  geometry_msgs
  visualization_msgs
  sensor_msgs
  tf_conversions
  tf
)

## System dependencies are found with CMake's conventions
# find_package(Boost REQUIRED COMPONENTS system)


## Uncomment this if the package has a setup.py. This macro ensures
## modules and global scripts declared therein get installed
## See http://ros.org/doc/api/catkin/html/user_guide/setup_dot_py.html
# catkin_python_setup()

################################################
## Declare ROS messages, services and actions ##
################################################

## To declare and build messages, services or actions from within this
## package, follow these steps:
## * Let MSG_DEP_SET be the set of packages whose message types you use in
##   your messages/services/actions (e.g. std_msgs, actionlib_msgs, ...).
## * In the file package.xml:
##   * add a build_depend tag for "message_generation"
##   * add a build_depend and a run_depend tag for each package in MSG_DEP_SET
##   * If MSG_DEP_SET isn't empty the following dependency has been pulled in
##     but can be declared for certainty nonetheless:
##     * add a run_depend tag for "message_runtime"
## * In this file (CMakeLists.txt):
##   * add "message_generation" and every package in MSG_DEP_SET to
##     find_package(catkin REQUIRED COMPONENTS ...)
##   * add "message_runtime" and every package in MSG_DEP_SET to
##     catkin_package(CATKIN_DEPENDS ...)
##   * uncomment the add_*_files sections below as needed
##     and list every .msg/.srv/.action file to be processed
##   * uncomment the generate_messages entry below
##   * add every package in MSG_DEP_SET to generate_messages(DEPENDENCIES ...)

## Generate messages in the 'msg' folder
add_message_files(
  FILES
  CarControl.msg
  DuckieSensor.msg
  LanePose.msg
#  LEDControl.msg
  LEDDetection.msg
  LEDDetectionArray.msg
  LEDDetectionDebugInfo.msg
  WheelsCmd.msg
  WheelsCmdStamped.msg
  Pose2DStamped.msg
  Twist2DStamped.msg
  TagDetection.msg
  TagInfo.msg
  AprilTags.msg
  Pixel.msg
  Vector2D.msg
  Segment.msg
  SegmentList.msg
  Rect.msg
  Rects.msg
  SceneSegments.msg
  CoordinationClearance.msg
<<<<<<< HEAD
#  IntersectionDetection.msg
#  CoordinationSignal.msg
#  TrafficLightDetection.msg
=======
  IntersectionDetection.msg
  CoordinationSignal.msg
  TrafficLightDetection.msg
  VehicleCorners.msg
  VehiclePose.msg
>>>>>>> fdb213d3
  VehicleDetection.msg
  FSMState.msg
  BoolStamped.msg
  StopLineReading.msg
  AntiInstagramHealth.msg
  KinematicsWeights.msg
  ThetaDotSample.msg
  Vsample.msg
  Trajectory.msg
)

## Generate services in the 'srv' folder
# add_service_files(
#   FILES
#   Service1.srv
#   Service2.srv
# )

## Generate actions in the 'action' folder
# add_action_files(
#   FILES
#   Action1.action
#   Action2.action
# )

## Generate added messages and services with any dependencies listed here
generate_messages(
  DEPENDENCIES
  std_msgs
  geometry_msgs
  sensor_msgs
)

################################################
## Declare ROS dynamic reconfigure parameters ##
################################################

## To declare and build dynamic reconfigure parameters within this
## package, follow these steps:
## * In the file package.xml:
##   * add a build_depend and a run_depend tag for "dynamic_reconfigure"
## * In this file (CMakeLists.txt):
##   * add "dynamic_reconfigure" to
##     find_package(catkin REQUIRED COMPONENTS ...)
##   * uncomment the "generate_dynamic_reconfigure_options" section below
##     and list every .cfg file to be processed

## Generate dynamic reconfigure parameters in the 'cfg' folder
# generate_dynamic_reconfigure_options(
#   cfg/DynReconf1.cfg
#   cfg/DynReconf2.cfg
# )

###################################
## catkin specific configuration ##
###################################
## The catkin_package macro generates cmake config files for your package
## Declare things to be passed to dependent projects
## INCLUDE_DIRS: uncomment this if you package contains header files
## LIBRARIES: libraries you create in this project that dependent projects also need
## CATKIN_DEPENDS: catkin_packages dependent projects also need
## DEPENDS: system dependencies of this project that dependent projects also need
catkin_package(
#  INCLUDE_DIRS include
#  LIBRARIES duckietown_msgs
   CATKIN_DEPENDS geometry_msgs roscpp rospy sensor_msgs std_msgs message_runtime visualization_msgs

#  DEPENDS system_lib
)

###########
## Build ##
###########

## Specify additional locations of header files
## Your package locations should be listed before other locations
# include_directories(include)
include_directories(
  ${catkin_INCLUDE_DIRS}
)

## Declare a C++ library
# add_library(duckietown_msgs
#   src/${PROJECT_NAME}/duckietown_msgs.cpp
# )

## Add cmake target dependencies of the library
## as an example, code may need to be generated before libraries
## either from message generation or dynamic reconfigure
# add_dependencies(duckietown_msgs ${${PROJECT_NAME}_EXPORTED_TARGETS} ${catkin_EXPORTED_TARGETS})

## Declare a C++ executable
# add_executable(duckietown_msgs_node src/duckietown_msgs_node.cpp)

## Add cmake target dependencies of the executable
## same as for the library above
# add_dependencies(duckietown_msgs_node ${${PROJECT_NAME}_EXPORTED_TARGETS} ${catkin_EXPORTED_TARGETS})

## Specify libraries to link a library or executable target against
# target_link_libraries(duckietown_msgs_node
#   ${catkin_LIBRARIES}
# )

#############
## Install ##
#############

# all install targets should use catkin DESTINATION variables
# See http://ros.org/doc/api/catkin/html/adv_user_guide/variables.html

## Mark executable scripts (Python etc.) for installation
## in contrast to setup.py, you can choose the destination
# install(PROGRAMS
#   scripts/my_python_script
#   DESTINATION ${CATKIN_PACKAGE_BIN_DESTINATION}
# )

## Mark executables and/or libraries for installation
# install(TARGETS duckietown_msgs duckietown_msgs_node
#   ARCHIVE DESTINATION ${CATKIN_PACKAGE_LIB_DESTINATION}
#   LIBRARY DESTINATION ${CATKIN_PACKAGE_LIB_DESTINATION}
#   RUNTIME DESTINATION ${CATKIN_PACKAGE_BIN_DESTINATION}
# )

## Mark cpp header files for installation
# install(DIRECTORY include/${PROJECT_NAME}/
#   DESTINATION ${CATKIN_PACKAGE_INCLUDE_DESTINATION}
#   FILES_MATCHING PATTERN "*.h"
#   PATTERN ".svn" EXCLUDE
# )

## Mark other files for installation (e.g. launch and bag files, etc.)
# install(FILES
#   # myfile1
#   # myfile2
#   DESTINATION ${CATKIN_PACKAGE_SHARE_DESTINATION}
# )

#############
## Testing ##
#############

## Add gtest based cpp test target and link libraries
# catkin_add_gtest(${PROJECT_NAME}-test test/test_duckietown_msgs.cpp)
# if(TARGET ${PROJECT_NAME}-test)
#   target_link_libraries(${PROJECT_NAME}-test ${PROJECT_NAME})
# endif()

## Add folders to be run by python nosetests
# catkin_add_nosetests(test)<|MERGE_RESOLUTION|>--- conflicted
+++ resolved
@@ -74,17 +74,11 @@
   Rects.msg
   SceneSegments.msg
   CoordinationClearance.msg
-<<<<<<< HEAD
 #  IntersectionDetection.msg
 #  CoordinationSignal.msg
 #  TrafficLightDetection.msg
-=======
-  IntersectionDetection.msg
-  CoordinationSignal.msg
-  TrafficLightDetection.msg
   VehicleCorners.msg
   VehiclePose.msg
->>>>>>> fdb213d3
   VehicleDetection.msg
   FSMState.msg
   BoolStamped.msg
