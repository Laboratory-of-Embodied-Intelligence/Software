Header header
int32 id

# (StreetName, TrafficSign, Localization, Vehicle…)
uint8 tag_type

uint8 S_NAME=0
uint8 SIGN=1	
uint8 LIGHT=2
uint8 LOCALIZE=3
uint8 VEHICLE=4

string street_name

uint8 traffic_sign_type
# (12 possible traffic sign types)

uint8 STOP=5
uint8 YIELD=6
uint8 NO_RIGHT_TURN=7
uint8 NO_LEFT_TURN=8
uint8 ONEWAY_RIGHT=9
uint8 ONEWAY_LEFT=10
uint8 FOUR_WAY=11
uint8 RIGHT_T_INTERSECT=12
uint8 LEFT_T_INTERSECT=13
uint8 T_INTERSECTION=14
uint8 DO_NOT_ENTER=15
uint8 PEDESTRIAN=16
<<<<<<< HEAD
uint8 DUCK_CROSSING=17

uint8 tag_id
=======
uint8 T_LIGHT_AHEAD=17
uint8 DUCK_CROSSING=18
uint8 traffic_sign_type
>>>>>>> 680b263d

string vehicle_name

# Just added a single number for location. Probably want to use Vector2D.msg, but I get errors when I try to add it.
float32 location<|MERGE_RESOLUTION|>--- conflicted
+++ resolved
@@ -27,15 +27,8 @@
 uint8 T_INTERSECTION=14
 uint8 DO_NOT_ENTER=15
 uint8 PEDESTRIAN=16
-<<<<<<< HEAD
-uint8 DUCK_CROSSING=17
-
-uint8 tag_id
-=======
 uint8 T_LIGHT_AHEAD=17
 uint8 DUCK_CROSSING=18
-uint8 traffic_sign_type
->>>>>>> 680b263d
 
 string vehicle_name
 
