--- conflicted
+++ resolved
@@ -20,13 +20,12 @@
   CoordinationSignal.msg
   DuckieSensor.msg
   LanePose.msg
-<<<<<<< HEAD
+
   IntersectionPose.msg
   IntersectionPoseImg.msg
   IntersectionPoseImgDebug.msg
-=======
+
   TurnIDandType.msg
->>>>>>> ba428279
 #  LEDControl.msg
   LEDDetection.msg
   MaintenanceState.msg
