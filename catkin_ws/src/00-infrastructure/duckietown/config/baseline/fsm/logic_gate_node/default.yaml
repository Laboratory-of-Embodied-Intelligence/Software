events:
  at_stop_line:
    topic: "stop_line_filter_node/at_stop_line"
    msg_type: "BoolStamped"
    trigger: True
<<<<<<< HEAD
  velocity_zero: 
    topic: "lane_controller_node/car_cmd"
    msg_type: "Twist2DStamped"
    field: "v"
    trigger: 0.0
=======
  # velocity_zero: 
  #   topic: "lane_controller_node/car_cmd"
  #   msg_type: "Twist2DStamped"
  #   field: "v"
  #   trigger: 0.0
>>>>>>> 7cf39e7c
  joystick_override_on: 
    topic: "joy_mapper_node/joystick_override"
    msg_type: "BoolStamped"
    trigger: True
  parallel_autonomy_on:
    topic: "joy_mapper_node/parallel_autonomy"
    msg_type: "BoolStamped"
    trigger: True
    default: False
  parallel_autonomy_off:
    topic: "joy_mapper_node/parallel_autonomy"
    msg_type: "BoolStamped"
<<<<<<< HEAD
=======
    trigger: False
    default: True
  intersection_go_implicit:
    topic: "implicit_coord/flag_go_wait"
    msg_type: "BoolStamped"
    trigger: True
  intersection_go_explicit:
    topic: "LED_coordination/move_intersection"
    msg_type: "BoolStamped"
    trigger: True
  apriltag_parking:
    topic: "apriltags_postprocessing_node/apriltags_parking"
    msg_type: "BoolStamped"
    trigger: True
  parking_on:
    default: False
    topic: "parking_on"
    msg_type: "BoolStamped"
    trigger: True
  parking_off:
    default: True
    topic: "parking_on"
    msg_type: "BoolStamped"
>>>>>>> 7cf39e7c
    trigger: False
  intersection_go_implicit:
    topic: "implicit_coord/flag_go_wait"
    msg_type: "BoolStamped"
    trigger: True
  intersection_go_explicit:
    topic: "LED_coordination/move_intersection"
    msg_type: "BoolStamped"
    trigger: True
  apriltag_parking:
    topic: "apriltag_postprocessing_node/apriltag_parking"
    msg_type: "BoolStamped"
    trigger: True
  parking_active:
    topic: "parking_active"
    msg_type: "BoolStamped"
    trigger: True

# TODO: 
# - parking_active flag?

  joystick_override_off: 
    topic: "joy_mapper_node/joystick_override"
    msg_type: "BoolStamped"
    trigger: False
  deep_lane_following_on:
    default: False
    topic: "joy_mapper_node/deep_learn_toggle"
    msg_type: "BoolStamped"
    trigger: True
  deep_lane_following_off: 
    default: True
    topic: "joy_mapper_node/deep_learn_toggle"
    msg_type: "BoolStamped"
    trigger: False


  ###### TO USE OPEN LOOP INTERSECTION CONTROL: (untested)
  # COMMENT OUT THE FIRST intersection_done, AND UNCOMMENT SECOND intersection_done
  intersection_done:  ## closed loop new
    topic: "intersection_navigation_node/intersection_done"
    msg_type: "BoolStamped"
    trigger: True
  # intersection_done: ## open loop old
  #   topic: "open_loop_intersection_control_node/intersection_done"
  #   msg_type: "BoolStamped"
  #   trigger: True

# TODO: 
# - parking_on flag?

gates:
<<<<<<< HEAD
  at_stop_line_and_velocity_zero:
    gate_type: "AND"
    inputs:
      - at_stop_line
      - velocity_zero
    output_topic: "~at_stop_line_and_velocity_zero"
  apriltag_parking_and_parking_active:
    gate_type: AND
    inputs:
      - apriltag_parking
      - parking_active
    output_topic: "~apriltag_parking_and_parking_active"
  joystick_override_on_and_parallel_autonomy_off:
    gate_type: AND
    inputs:
      - joystick_override_on
      - parallel_autonomy_off
    output_topic: "~joystick_override_on_and_parallel_autonomy_off"
  joystick_override_on_and_parallel_autonomy_on:
    gate_type: AND
    inputs:
      - joystick_override_on
      - parallel_autonomy_on
    output_topic: "~joystick_override_on_and_parallel_autonomy_on"
  intersection_go:
    gate_type: OR
    inputs:
      - intersection_go_implicit
      - intersection_go_explicit
    output_topic: "~intersection_go"
=======
  at_stop_line_and_parking_off:
    gate_type: "AND"
    inputs:
      - at_stop_line
      - parking_off
    output_topic: "~at_stop_line_and_parking_off"
  at_stop_line_and_parking_on:
    gate_type: "AND"
    inputs:
      - at_stop_line
      - parking_on
    output_topic: "~at_stop_line_and_parking_on"
  joystick_override_on_and_parallel_autonomy_off:
    gate_type: AND
    inputs:
      - joystick_override_on
      - parallel_autonomy_off
    output_topic: "~joystick_override_on_and_parallel_autonomy_off"
  joystick_override_on_and_parallel_autonomy_on:
    gate_type: AND
    inputs:
      - joystick_override_on
      - parallel_autonomy_on
    output_topic: "~joystick_override_on_and_parallel_autonomy_on"
  intersection_go:
    gate_type: OR
    inputs:
      - intersection_go_implicit
      - intersection_go_explicit
    output_topic: "~intersection_go"
  joystick_override_off_and_deep_lane_on:
    gate_type: "AND"
    inputs:
      - joystick_override_off
      - deep_lane_following_on
    output_topic: "~joystick_override_off_and_deep_lane_on"
  joystick_override_off_and_deep_lane_off:
    gate_type: "AND"
    inputs:
      - joystick_override_off
      - deep_lane_following_off
    output_topic: "~joystick_override_off_and_deep_lane_off"
  intersection_done_and_deep_lane_off:
    gate_type: "AND"
    inputs:
      - intersection_done
      - deep_lane_following_off
    output_topic: "~intersection_done_and_deep_lane_off"
  intersection_done_and_deep_lane_on:
    gate_type: "AND"
    inputs:
      - intersection_done
      - deep_lane_following_on
    output_topic: "~intersection_done_and_deep_lane_on"
>>>>>>> 7cf39e7c
<|MERGE_RESOLUTION|>--- conflicted
+++ resolved
@@ -3,19 +3,11 @@
     topic: "stop_line_filter_node/at_stop_line"
     msg_type: "BoolStamped"
     trigger: True
-<<<<<<< HEAD
-  velocity_zero: 
-    topic: "lane_controller_node/car_cmd"
-    msg_type: "Twist2DStamped"
-    field: "v"
-    trigger: 0.0
-=======
   # velocity_zero: 
   #   topic: "lane_controller_node/car_cmd"
   #   msg_type: "Twist2DStamped"
   #   field: "v"
   #   trigger: 0.0
->>>>>>> 7cf39e7c
   joystick_override_on: 
     topic: "joy_mapper_node/joystick_override"
     msg_type: "BoolStamped"
@@ -28,8 +20,6 @@
   parallel_autonomy_off:
     topic: "joy_mapper_node/parallel_autonomy"
     msg_type: "BoolStamped"
-<<<<<<< HEAD
-=======
     trigger: False
     default: True
   intersection_go_implicit:
@@ -53,27 +43,7 @@
     default: True
     topic: "parking_on"
     msg_type: "BoolStamped"
->>>>>>> 7cf39e7c
     trigger: False
-  intersection_go_implicit:
-    topic: "implicit_coord/flag_go_wait"
-    msg_type: "BoolStamped"
-    trigger: True
-  intersection_go_explicit:
-    topic: "LED_coordination/move_intersection"
-    msg_type: "BoolStamped"
-    trigger: True
-  apriltag_parking:
-    topic: "apriltag_postprocessing_node/apriltag_parking"
-    msg_type: "BoolStamped"
-    trigger: True
-  parking_active:
-    topic: "parking_active"
-    msg_type: "BoolStamped"
-    trigger: True
-
-# TODO: 
-# - parking_active flag?
 
   joystick_override_off: 
     topic: "joy_mapper_node/joystick_override"
@@ -106,38 +76,6 @@
 # - parking_on flag?
 
 gates:
-<<<<<<< HEAD
-  at_stop_line_and_velocity_zero:
-    gate_type: "AND"
-    inputs:
-      - at_stop_line
-      - velocity_zero
-    output_topic: "~at_stop_line_and_velocity_zero"
-  apriltag_parking_and_parking_active:
-    gate_type: AND
-    inputs:
-      - apriltag_parking
-      - parking_active
-    output_topic: "~apriltag_parking_and_parking_active"
-  joystick_override_on_and_parallel_autonomy_off:
-    gate_type: AND
-    inputs:
-      - joystick_override_on
-      - parallel_autonomy_off
-    output_topic: "~joystick_override_on_and_parallel_autonomy_off"
-  joystick_override_on_and_parallel_autonomy_on:
-    gate_type: AND
-    inputs:
-      - joystick_override_on
-      - parallel_autonomy_on
-    output_topic: "~joystick_override_on_and_parallel_autonomy_on"
-  intersection_go:
-    gate_type: OR
-    inputs:
-      - intersection_go_implicit
-      - intersection_go_explicit
-    output_topic: "~intersection_go"
-=======
   at_stop_line_and_parking_off:
     gate_type: "AND"
     inputs:
@@ -191,5 +129,4 @@
     inputs:
       - intersection_done
       - deep_lane_following_on
-    output_topic: "~intersection_done_and_deep_lane_on"
->>>>>>> 7cf39e7c
+    output_topic: "~intersection_done_and_deep_lane_on"