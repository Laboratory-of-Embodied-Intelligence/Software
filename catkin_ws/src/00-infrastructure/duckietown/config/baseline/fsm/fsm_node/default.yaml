# Initial state of the FSM

initial_state: "NORMAL_JOYSTICK_CONTROL"


events: # Maps from subscribing topic to signal ids
  # joystick_override_on:
  #   topic: "joy_mapper_node/joystick_override"
  #   msg_type: "BoolStamped"
  #   trigger: True
  # joystick_override_off:
  #   topic: "joy_mapper_node/joystick_override"
  #   msg_type: "BoolStamped"
  #   trigger: False
  parallel_autonomy_on:
    topic: "joy_mapper_node/parallel_autonomy"
    msg_type: "BoolStamped"
    trigger: True
  parallel_autonomy_off:
    topic: "joy_mapper_node/parallel_autonomy"
    msg_type: "BoolStamped"
    trigger: False
  start_avoidance:
    topic: "joy_mapper_node/start_avoidance"
    msg_type: "BoolStamped"
    trigger: True
  apriltag_intersection:
    topic: "apriltags_postprocessing_node/apriltags_intersection"
    msg_type: "BoolStamped"
    trigger: True
  at_stop_line:
    topic: "stop_line_filter_node/at_stop_line"
    msg_type: "BoolStamped"
    trigger: True

  in_charger:
    topic: "charging_control_node/in_charger"
    msg_type: "BoolStamped"
    trigger: True
  # Logical events from logic_gate_node
  # at_stop_line_and_velocity_zero:
  #   topic: "logic_gate_node/at_stop_line_and_velocity_zero"
  #   msg_type: "BoolStamped"
  #   trigger: True
  intersection_go:
    topic: "logic_gate_node/intersection_go"
    msg_type: "BoolStamped"
    trigger: True
  apriltag_parking_and_parking_active:
    topic: "logic_gate_node/apriltag_parking_and_parking_active"
    msg_type: "BoolStamped"
    trigger: True
  joystick_override_on_and_parallel_autonomy_off:
    topic: "logic_gate_node/joystick_override_on_and_parallel_autonomy_off"
    msg_type: "BoolStamped"
    trigger: True
  joystick_override_on_and_parallel_autonomy_on:
    topic: "logic_gate_node/joystick_override_on_and_parallel_autonomy_on"
    msg_type: "BoolStamped"
    trigger: True
  joystick_override_off_and_deep_lane_off:
    topic: "logic_gate_node/joystick_override_off_and_deep_lane_off"
    msg_type: "BoolStamped"
    trigger: True
  joystick_override_off_and_deep_lane_on:
    topic: "logic_gate_node/joystick_override_off_and_deep_lane_on"
    msg_type: "BoolStamped"
    trigger: True
  deep_lane_following_on:
    topic: "joy_mapper_node/deep_learn_toggle"
    msg_type: "BoolStamped"
    trigger: True
  deep_lane_following_off:
    topic: "joy_mapper_node/deep_learn_toggle"
    msg_type: "BoolStamped"
    trigger: False
  intersection_done_and_deep_lane_off:
    topic: "logic_gate_node/intersection_done_and_deep_lane_off"
    msg_type: "BoolStamped"
    trigger: True
  intersection_done_and_deep_lane_on:
    topic: "logic_gate_node/intersection_done_and_deep_lane_on"
    msg_type: "BoolStamped"
    trigger: True
  at_stop_line_and_parking_off:
    topic: "logic_gate_node/at_stop_line_and_parking_off"
    msg_type: "BoolStamped"
    trigger: True
  at_stop_line_and_parking_on:
    topic: "logic_gate_node/at_stop_line_and_parking_on"
    msg_type: "BoolStamped"
    trigger: True

  at_stop_line_and_charging_exit:
    topic: "logic_gate_node/at_stop_line_and_charging_exit"
    msg_type: "BoolStamped"
    trigger: True

  calibration_start:
    topic: "auto_calibration_node/calib_start"
    msg_type: "BoolStamped"
    trigger: True

  calibration_stop:
    topic: "auto_calibration_node/calibration_stop"
    msg_type: "BoolStamped"
    trigger: True

  # obstacle_detection:
  #   topic: "obstacle_safety_node/object_too_close"
  #   msg_type: "BoolStamped"
  #   trigger: True
  # obstacle_cleared:
  #   topic: "obstacle_safety_node/object_too_close"
  #   msg_type: "BoolStamped"
  #   trigger: False
  # vehicle_detection:
  #   topic: "vehicle_avoidance_control_node/vehicle_detected"
  #   msg_type: "BoolStamped"
  #   trigger: True
  # vehicle_cleared:
  #   topic: "vehicle_avoidance_control_node/vehicle_detected"
  #   msg_type: "BoolStamped"
  #   trigger: False

# Define nodes
nodes:
  decoder_node: "decoder_node/switch"
  apriltag_node: "apriltag_detector_node/switch"
  led_detector_node: "LED_detector_node/switch"
  led_emitter_node: "led_emitter_node/switch"
  static_object_detector_node: "static_object_detector_node/switch"
  line_detector_node: "line_detector_node/switch"
  lane_filter_node: "lane_filter_node/switch"
  stop_line_filter_node: "stop_line_filter_node/switch"
  framerate_high: "camera_node/framerate_high_switch"
  # extras added
  central_fleet_planning_node: "central_fleet_planning_node/switch"
  LED_coordination_node: "LED_coordination_node/switch"
  LED_detection_node: "LED_detection_node/switch"
  obstacle_avoidance_node: "obstacle_avoidance_node/switch"
  implicit_coordination_node: "implicit_coordination_node/switch"
  lane_controller_node: "lane_controller_node/switch"
  vehicle_filter_node: "vehicle_filter_node/switch"
  vehicle_avoidance_control_node: "vehicle_avoidance_control_node/switch"
  vehicle_detection_node : "vehicle_detection_node/switch"
  intersection_navigation_node: "intersection_navigation_node/switch"
  intersection_localization_node: "intersection_localization_node/switch"
  parking_perception_localization: "parking_perception_localization/switch"
  parking_path_planning: "parking_path_planning/switch"
  parking_control: "parking_control/switch"
  duckiebot_il_lane_following: "duckiebot_il_lane_following/switch"

  charging_control: "charging_control_node/switch"

# Define state transitions

global_transitions:
  joystick_override_on_and_parallel_autonomy_off: "NORMAL_JOYSTICK_CONTROL"
  joystick_override_on_and_parallel_autonomy_on: "SAFE_JOYSTICK_CONTROL"

states:
  NORMAL_JOYSTICK_CONTROL:
    transitions:
      joystick_override_off_and_deep_lane_off: "LANE_FOLLOWING"
      joystick_override_off_and_deep_lane_on: "DEEP_LANE_FOLLOWING"
      parallel_autonomy_on: "SAFE_JOYSTICK_CONTROL"
    active_nodes:
      - lane_filter_node
      - line_detector_node
      - stop_line_filter_node
      - framerate_high
      - decoder_node
      - apriltag_node
    lights: ["joystick"]
    current_status: "implemented"
  SAFE_JOYSTICK_CONTROL:
    transitions:
      joystick_override_off_and_deep_lane_off: "LANE_FOLLOWING"
      joystick_override_off_and_deep_lane_on: "DEEP_LANE_FOLLOWING"
      parallel_autonomy_off: "NORMAL_JOYSTICK_CONTROL"
    active_nodes:
      - decoder_node
      - apriltag_node
      - framerate_high
      - line_detector_node
      - lane_filter_node
      - stop_line_filter_node
    lights: ["joystick"]
    current_status: "implemented"
  LANE_FOLLOWING:
    transitions:
      at_stop_line_and_parking_off: "INTERSECTION_COORDINATION"
      at_stop_line_and_parking_on: "ARRIVE_AT_STOP_LINE"
      deep_lane_following_on: "DEEP_LANE_FOLLOWING"
<<<<<<< HEAD
      calibration_start: "CALIBRATING"
=======
      in_charger: "IN_CHARGING_AREA"
>>>>>>> 282c9db7
    active_nodes:
      - decoder_node
      - line_detector_node
      - apriltag_node
      - lane_filter_node
      - lane_controller_node
      - stop_line_filter_node
      - obstacle_avoidance_node
      - vehicle_filter_node
      - vehicle_detection_node
      - vehicle_avoidance_control_node
      - charging_control
    lights: ["lane_following"]
    current_status: "in_progress"
  INTERSECTION_COORDINATION:
    transitions:
      intersection_go: "INTERSECTION_CONTROL"
    active_nodes:
      - decoder_node
      - apriltag_node
      - framerate_high
      - led_emitter_node
      - led_detector_node
      - implicit_coordination_node
      - LED_coordination_node
      - LED_detection_node
    lights: ["coordination"]
    current_status: "in_progress"
  INTERSECTION_CONTROL:
    transitions:
      intersection_done_and_deep_lane_off: "LANE_FOLLOWING"
      intersection_done_and_deep_lane_on: "DEEP_LANE_FOLLOWING"
    active_nodes:
      - apriltag_node
      - decoder_node
      - led_emitter_node
      - line_detector_node
      - lane_filter_node
      ###### TO USE OPEN LOOP INTERSECTION CONTROL (untested):
      # COMMENT OUT intersection_navigation_node, intersection_localization_node and lane_controller_node
      - intersection_navigation_node
      - intersection_localization_node
      - lane_controller_node
    current_status: "in_progress"

  IN_CHARGING_AREA:
    transitions:
      at_stop_line_and_parking_off: "CHARGING_FIRST_IN_LINE"
      at_stop_line_and_parking_on: "CHARGING_FIRST_IN_LINE"
    active_nodes:
      - decoder_node
      - line_detector_node
      #- apriltag_node
      - lane_filter_node
      - lane_controller_node
      - stop_line_filter_node
      - obstacle_avoidance_node
      - vehicle_filter_node
      - vehicle_detection_node
      - vehicle_avoidance_control_node
      - charging_control

  CHARGING_FIRST_IN_LINE:
    transitions:
      at_stop_line_and_charging_exit: "LANE_FOLLOWING"
    active_nodes:
      - decoder_node
      - line_detector_node
      - apriltag_node
      - lane_filter_node
      - lane_controller_node
      - stop_line_filter_node
      - obstacle_avoidance_node
      - vehicle_filter_node
      - vehicle_detection_node
      - vehicle_avoidance_control_node
      - charging_control


#   PARKING:
#     transitions:
# <<<<<<< HEAD
#       at_stop_line_and_parking_off: "INTERSECTION_COORDINATION"
#       at_stop_line_and_parking_on: "ARRIVE_AT_STOP_LINE"
#     active_nodes:
# =======
#       #vehicle_cleared: "PARALLEL_AUTONOMY"
#       vehicle_cleared: "LANE_FOLLOWING_AVOID"
#     active_nodes:
#       - vehicle_detector_node
#       - static_object_detector_node
#       - lane_filter_node
#       - line_detector_node
#       - stop_line_filter_node
# >>>>>>> devel-implicit-coord-jan15-intersection-coord
#       - decoder_node
#       - apriltag_node
#       - line_detector_node
#       - lane_filter_node
#       - parking_node
#       - lane_controller_node
#       - parking_perception_localization
#       - parking_path_planning
#       - parking_control
#     current_status: "in_progress"
  ARRIVE_AT_STOP_LINE:
    transitions:
      apriltag_intersection: "INTERSECTION_COORDINATION"
      # apriltag_parking_and_parking_active: "PARKING"
    active_nodes:
      - apriltag_node
      - decoder_node
    current_status: "implemented"
  DEEP_LANE_FOLLOWING:
    transitions:
      at_stop_line_and_parking_off: "INTERSECTION_COORDINATION"
      at_stop_line_and_parking_on: "ARRIVE_AT_STOP_LINE"
      deep_lane_following_off: "LANE_FOLLOWING"
    active_nodes:
      - decoder_node
      - apriltag_node
      - line_detector_node
      - stop_line_filter_node
      - duckiebot_il_lane_following

  CALIBRATING:
    transitions:
      calibration_stop: "LANE_FOLLOWING"
    active_nodes:
      - decoder_node
      - line_detector_node
      - apriltag_node
      - lane_filter_node
      - lane_controller_node

    lights: ["lane_following"]
    current_status: "in_progress"

  # LANE_RECOVERY: # not implemented
  #   transitions:
  #     found_lane: "LANE_FOLLOWING"
  #     lane_recovery_timeout_reached: "SAFE_JOYSTICK_CONTROL"
  #   active_nodes:
  #     - lane_filter_node
  #     - line_detector_node
  #   current_status: "planned"
  # INTERSECTION_RECOVERY: # not implemented
  #   transitions:
  #     found_lane: "LANE_FOLLOWING"
  #     intersection_recovery_timeout_reached: "SAFE_JOYSTICK_CONTROL"
  #   active_nodes:
  #     - lane_filter_node
  #     - line_detector_node
  #   current_status: "planned"<|MERGE_RESOLUTION|>--- conflicted
+++ resolved
@@ -193,11 +193,9 @@
       at_stop_line_and_parking_off: "INTERSECTION_COORDINATION"
       at_stop_line_and_parking_on: "ARRIVE_AT_STOP_LINE"
       deep_lane_following_on: "DEEP_LANE_FOLLOWING"
-<<<<<<< HEAD
       calibration_start: "CALIBRATING"
-=======
       in_charger: "IN_CHARGING_AREA"
->>>>>>> 282c9db7
+
     active_nodes:
       - decoder_node
       - line_detector_node
