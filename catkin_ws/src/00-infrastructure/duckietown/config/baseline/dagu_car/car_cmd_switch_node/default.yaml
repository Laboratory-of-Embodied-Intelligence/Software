--- conflicted
+++ resolved
@@ -39,12 +39,9 @@
   DEEP_LANE_FOLLOWING: "deep_learning"
   PARKING: "parking"
   ARRIVE_AT_STOP_LINE: "stop"
-<<<<<<< HEAD
   INTERSECTION_PLANNING: "stop"
-=======
   CALIBRATING: "calib"
   CALIBRATING_CALC: "calib_calc"
->>>>>>> aa270697
 
   IN_CHARGING_AREA: "vehicle"
   CHARGING_FIRST_IN_LINE: "stop"