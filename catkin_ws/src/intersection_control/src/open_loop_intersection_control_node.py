#!/usr/bin/env python
import rospy
from duckietown_msgs.msg import FSMState, BoolStamped, WheelsCmdStamped
from std_msgs.msg import String, Int16 #Imports msg
<<<<<<< HEAD
=======
import copy
>>>>>>> 80f7d2c8

class OpenLoopIntersectionNode(object):
    def __init__(self):
        # Save the name of the node
        self.node_name = rospy.get_name()
<<<<<<< HEAD
        self.turn_type = -1
        self.state = FSMState.LANE_FOLLOWING

        rospy.loginfo("[%s] Initialzing." %(self.node_name))

        # Setup publishers
        # self.pub_topic_a = rospy.Publisher("~topic_a",String, queue_size=1)
        self.pub_wheels_cmd = rospy.Publisher("~wheels_cmd",WheelsCmdStamped, queue_size=1)
        self.pub_wheels_done = rospy.Publisher("~intersection_done",BoolStamped, queue_size=1)

        # Setup subscribers
        # self.sub_topic_b = rospy.Subscriber("~topic_b", String, self.cbTopic)
        self.sub_topic_mode = rospy.Subscriber("~mode", FSMState, self.cbMode, queue_size=1)
        self.sub_topic_turn_type = rospy.Subscriber("~turn_type", Int16, self.cbTurnType, queue_size=1)

        # Read parameters
        self.pub_timestep = self.setupParameter("~pub_timestep",1.0)
        # Create a timer that calls the cbTimer function every 1.0 second
        #self.timer = rospy.Timer(rospy.Duration.from_sec(self.pub_timestep),self.cbTimer)

        rospy.loginfo("[%s] Initialzed." %(self.node_name))

        self.rate = rospy.Rate(30) # 10hz

    def cbMode(self, mode_msg):
        print mode_msg
        if(mode_msg.state == mode_msg.INTERSECTION_CONTROL):
            self.state = mode_msg.state
            self.movement()
        else:
            # If not in intersection control mode anymore, pubisher intersection_done False.
            self.state = mode_msg.state
            self.setIntersectionDone(False)
            

    def movement(self):
        if(self.state == FSMState.INTERSECTION_CONTROL):
            if(self.turn_type==0):
                self.turnRight()
            elif (self.turn_type==1):
                self.turnStraight()
            elif(self.turn_type==2):
                self.turnLeft()
            elif(self.turn_type==-1):
                self.turnWait()


    def cbTurnType(self, turn_msg):
        print turn_msg
        self.turn_type = turn_msg.data
        rospy.loginfo("Turn type now: %i" %(self.turn_type))
        self.movement()

    def setIntersectionDone(self,state):
        boolstamped = BoolStamped()
        boolstamped.header.stamp = rospy.Time.now()
        boolstamped.data = state
        self.pub_wheels_done.publish(boolstamped)

    def turnRight(self):
        #move forward
        forward_for_time_leave = 2.0
        turn_for_time = 0.6
        forward_for_time_enter = 2.0
        
        starting_time = rospy.Time.now()
        while((rospy.Time.now() - starting_time) < rospy.Duration(forward_for_time_leave)):
            wheels_cmd_msg = WheelsCmdStamped()
            wheels_cmd_msg.header.stamp = rospy.Time.now()
            wheels_cmd_msg.vel_left = 0.4
            wheels_cmd_msg.vel_right = 0.4
            self.pub_wheels_cmd.publish(wheels_cmd_msg)    
            rospy.loginfo("Moving?.")
            self.rate.sleep()
        #turn right
        starting_time = rospy.Time.now()
        while((rospy.Time.now() - starting_time) < rospy.Duration(turn_for_time)):
            wheels_cmd_msg = WheelsCmdStamped()
            wheels_cmd_msg.header.stamp = rospy.Time.now()
            wheels_cmd_msg.vel_left = 0.25
            wheels_cmd_msg.vel_right = -0.25
            self.pub_wheels_cmd.publish(wheels_cmd_msg)    
            rospy.loginfo("Moving?.")
            self.rate.sleep()
   
        #coordination with lane controller means part way through announce finished turn
        self.setIntersectionDone(True)

        #move forward
        starting_time = rospy.Time.now()
        while((rospy.Time.now() - starting_time) < rospy.Duration(forward_for_time_enter)):
            wheels_cmd_msg = WheelsCmdStamped()
            wheels_cmd_msg.header.stamp = rospy.Time.now()
            wheels_cmd_msg.vel_left = 0.4
            wheels_cmd_msg.vel_right = 0.4
            self.pub_wheels_cmd.publish(wheels_cmd_msg)    
            rospy.loginfo("Moving?.")
            self.rate.sleep()

 
    def turnLeft(self):
        #move forward
        forward_for_time_leave = 2.3
        turn_for_time = 0.6
        forward_for_time_enter = 2.0
        
        starting_time = rospy.Time.now()
        while((rospy.Time.now() - starting_time) < rospy.Duration(forward_for_time_leave)):
            wheels_cmd_msg = WheelsCmdStamped()
            wheels_cmd_msg.header.stamp = rospy.Time.now()
            wheels_cmd_msg.vel_left = 0.4
            wheels_cmd_msg.vel_right = 0.4
            self.pub_wheels_cmd.publish(wheels_cmd_msg)    
            rospy.loginfo("Moving?.")
            self.rate.sleep()
        #turn left
        starting_time = rospy.Time.now()
        while((rospy.Time.now() - starting_time) < rospy.Duration(turn_for_time)):
            wheels_cmd_msg = WheelsCmdStamped()
            wheels_cmd_msg.header.stamp = rospy.Time.now()
            wheels_cmd_msg.vel_left = -0.25
            wheels_cmd_msg.vel_right = 0.25
            self.pub_wheels_cmd.publish(wheels_cmd_msg)    
            rospy.loginfo("Moving?.")
            self.rate.sleep()
   
        #coordination with lane controller means part way through announce finished turn
        self.setIntersectionDone(True)

        #move forward
        starting_time = rospy.Time.now()
        while((rospy.Time.now() - starting_time) < rospy.Duration(forward_for_time_enter)):
            wheels_cmd_msg = WheelsCmdStamped()
            wheels_cmd_msg.header.stamp = rospy.Time.now()
            wheels_cmd_msg.vel_left = 0.4
            wheels_cmd_msg.vel_right = 0.4
            self.pub_wheels_cmd.publish(wheels_cmd_msg)    
            rospy.loginfo("Moving?.")
            self.rate.sleep()

    def turnWait(self):
        wheels_cmd_msg = WheelsCmdStamped()
        wheels_cmd_msg.header.stamp = rospy.Time.now()
        wheels_cmd_msg.vel_left = 0.0
        wheels_cmd_msg.vel_right = 0.0
        self.pub_wheels_cmd.publish(wheels_cmd_msg)    
        rospy.loginfo("Not Moving. Turn Type = Waiting")

    def turnStraight(self):
        #move forward
        forward_for_time_leave = 3.0
        #turn_for_time = 0.7
        forward_for_time_enter = 3.0
        
        starting_time = rospy.Time.now()
        while((rospy.Time.now() - starting_time) < rospy.Duration(forward_for_time_leave)):
            wheels_cmd_msg = WheelsCmdStamped()
            wheels_cmd_msg.header.stamp = rospy.Time.now()
            wheels_cmd_msg.vel_left = 0.4
            wheels_cmd_msg.vel_right = 0.4
            self.pub_wheels_cmd.publish(wheels_cmd_msg)    
            rospy.loginfo("Moving?.")
            self.rate.sleep()
   
        #coordination with lane controller means part way through announce finished turn
        self.setIntersectionDone(True)

        #move forward
        starting_time = rospy.Time.now()
        while((rospy.Time.now() - starting_time) < rospy.Duration(forward_for_time_enter)):
            wheels_cmd_msg = WheelsCmdStamped()
            wheels_cmd_msg.header.stamp = rospy.Time.now()
            wheels_cmd_msg.vel_left = 0.4
            wheels_cmd_msg.vel_right = 0.4
            self.pub_wheels_cmd.publish(wheels_cmd_msg)    
            rospy.loginfo("Moving?.")
            self.rate.sleep()

    def setupParameter(self,param_name,default_value):
        value = rospy.get_param(param_name,default_value)
        rospy.set_param(param_name,value) #Write to parameter server for transparancy
        rospy.loginfo("[%s] %s = %s " %(self.node_name,param_name,value))
        return value
=======
        self.mode = None
        self.turn_type = -1
        self.in_lane = False

        self.pub_cmd = rospy.Publisher("~wheels_cmd",WheelsCmdStamped,queue_size=1)
        self.pub_done = rospy.Publisher("~intersection_done",BoolStamped,queue_size=1)

        # Construct maneuvers
        self.maneuvers = dict()
        # forward_cmd = WheelsCmdStamped(vel_left=0.4,vel_right=0.4)
        # left_cmd = WheelsCmdStamped(vel_left=-0.25,vel_right=0.25)
        # right_cmd = WheelsCmdStamped(vel_left=0.25,vel_right=-0.25)
        # stop_cmd = WheelsCmdStamped(vel_left=0.0,vel_right=0.0)

        # turn_left = [(2.3,forward_cmd),(0.6,left_cmd),(2.0,forward_cmd)]
        # turn_right = [(2,forward_cmd),(0.6,right_cmd),(2.0,forward_cmd)]
        # turn_forward = [(3.0,forward_cmd),(0.0,forward_cmd),(3.0,forward_cmd)]
        # turn_stop = [(5.0,stop_cmd)]

        self.maneuvers[0] = self.getManeuver("turn_left")
        self.maneuvers[1] = self.getManeuver("turn_forward")
        self.maneuvers[2] = self.getManeuver("turn_right")
        # self.maneuvers[-1] = self.getManeuver("turn_stop")

        self.rate = rospy.Rate(30)

        # Subscribers
        self.sub_in_lane = rospy.Subscriber("~in_lane", BoolStamped, self.cbInLane, queue_size=1)
        self.sub_turn_type = rospy.Subscriber("~turn_type", Int16, self.cbTurnType, queue_size=1)
        self.sub_mode = rospy.Subscriber("~mode", FSMState, self.cbFSMState, queue_size=1)

    def getManeuver(self,param_name):
        param_list = rospy.get_param("~%s"%(param_name))
        # rospy.loginfo("PARAM_LIST:%s" %param_list)        
        maneuver = list()
        for param in param_list:
            maneuver.append((param[0],WheelsCmdStamped(vel_left=param[1],vel_right=param[2])))
        # rospy.loginfo("MANEUVER:%s" %maneuver)
        return maneuver

    def cbTurnType(self,msg):
        if self.mode == "INTERSECTION_CONTROL":
            self.turn_type = msg.data #Only listen if in INTERSECTION_CONTROL mode
            self.trigger(self.turn_type)

    def cbInLane(self,msg):
        self.in_lane = msg.data

    def cbFSMState(self,msg):
        if (not self.mode == "INTERSECTION_CONTROL") and msg.state == "INTERSECTION_CONTROL":
            # Switch into INTERSECTION_CONTROL mode
            rospy.loginfo("[%s] %s triggered." %(self.node_name,self.mode))
        self.mode = msg.state
        self.turn_type = -1 #Reset turn_type at mode change

    def publishDoneMsg(self):
        msg = BoolStamped()
        msg.header.stamp = rospy.Time.now()
        msg.data = True
        self.pub_done.publish(msg)
        rospy.loginfo("[%s] interesction_done!" %(self.node_name))
    
    def trigger(self,turn_type):
        if turn_type == -1: #Wait. Publish stop command. Does not publish done.
            cmd = WheelsCmdStamped(vel_left=0.0,vel_right=0.0)
            cmd.header.stamp = rospy.Time.now()
            self.pub_cmd.publish(cmd)
            return

        published_already = False
        for index, pair in enumerate(self.maneuvers[turn_type]):
            cmd = copy.deepcopy(pair[1])
            start_time = rospy.Time.now()
            end_time = start_time + rospy.Duration.from_sec(pair[0])
            while rospy.Time.now() < end_time:
                if not self.mode == "INTERSECTION_CONTROL": # If not in the mode anymore, return
                    return
                cmd.header.stamp = rospy.Time.now()
                self.pub_cmd.publish(cmd)
                if index > 1:
                    # See if need to publish interesction_done
                    if self.in_lane and not (published_already):
                        published_already = True
                        self.publishDoneMsg()
                        return
                self.rate.sleep()
        # Done with the sequence
        if not published_already:
            self.publishDoneMsg()
>>>>>>> 80f7d2c8

    def on_shutdown(self):
        rospy.loginfo("[%s] Shutting down." %(self.node_name))

if __name__ == '__main__':
    # Initialize the node with rospy
    rospy.init_node('open_loop_intersection_node', anonymous=False)

    # Create the NodeName object
    node = OpenLoopIntersectionNode()

    # Setup proper shutdown behavior 
    rospy.on_shutdown(node.on_shutdown)
    # Keep it spinning to keep the node alive
    rospy.spin()<|MERGE_RESOLUTION|>--- conflicted
+++ resolved
@@ -2,200 +2,12 @@
 import rospy
 from duckietown_msgs.msg import FSMState, BoolStamped, WheelsCmdStamped
 from std_msgs.msg import String, Int16 #Imports msg
-<<<<<<< HEAD
-=======
 import copy
->>>>>>> 80f7d2c8
 
 class OpenLoopIntersectionNode(object):
     def __init__(self):
         # Save the name of the node
         self.node_name = rospy.get_name()
-<<<<<<< HEAD
-        self.turn_type = -1
-        self.state = FSMState.LANE_FOLLOWING
-
-        rospy.loginfo("[%s] Initialzing." %(self.node_name))
-
-        # Setup publishers
-        # self.pub_topic_a = rospy.Publisher("~topic_a",String, queue_size=1)
-        self.pub_wheels_cmd = rospy.Publisher("~wheels_cmd",WheelsCmdStamped, queue_size=1)
-        self.pub_wheels_done = rospy.Publisher("~intersection_done",BoolStamped, queue_size=1)
-
-        # Setup subscribers
-        # self.sub_topic_b = rospy.Subscriber("~topic_b", String, self.cbTopic)
-        self.sub_topic_mode = rospy.Subscriber("~mode", FSMState, self.cbMode, queue_size=1)
-        self.sub_topic_turn_type = rospy.Subscriber("~turn_type", Int16, self.cbTurnType, queue_size=1)
-
-        # Read parameters
-        self.pub_timestep = self.setupParameter("~pub_timestep",1.0)
-        # Create a timer that calls the cbTimer function every 1.0 second
-        #self.timer = rospy.Timer(rospy.Duration.from_sec(self.pub_timestep),self.cbTimer)
-
-        rospy.loginfo("[%s] Initialzed." %(self.node_name))
-
-        self.rate = rospy.Rate(30) # 10hz
-
-    def cbMode(self, mode_msg):
-        print mode_msg
-        if(mode_msg.state == mode_msg.INTERSECTION_CONTROL):
-            self.state = mode_msg.state
-            self.movement()
-        else:
-            # If not in intersection control mode anymore, pubisher intersection_done False.
-            self.state = mode_msg.state
-            self.setIntersectionDone(False)
-            
-
-    def movement(self):
-        if(self.state == FSMState.INTERSECTION_CONTROL):
-            if(self.turn_type==0):
-                self.turnRight()
-            elif (self.turn_type==1):
-                self.turnStraight()
-            elif(self.turn_type==2):
-                self.turnLeft()
-            elif(self.turn_type==-1):
-                self.turnWait()
-
-
-    def cbTurnType(self, turn_msg):
-        print turn_msg
-        self.turn_type = turn_msg.data
-        rospy.loginfo("Turn type now: %i" %(self.turn_type))
-        self.movement()
-
-    def setIntersectionDone(self,state):
-        boolstamped = BoolStamped()
-        boolstamped.header.stamp = rospy.Time.now()
-        boolstamped.data = state
-        self.pub_wheels_done.publish(boolstamped)
-
-    def turnRight(self):
-        #move forward
-        forward_for_time_leave = 2.0
-        turn_for_time = 0.6
-        forward_for_time_enter = 2.0
-        
-        starting_time = rospy.Time.now()
-        while((rospy.Time.now() - starting_time) < rospy.Duration(forward_for_time_leave)):
-            wheels_cmd_msg = WheelsCmdStamped()
-            wheels_cmd_msg.header.stamp = rospy.Time.now()
-            wheels_cmd_msg.vel_left = 0.4
-            wheels_cmd_msg.vel_right = 0.4
-            self.pub_wheels_cmd.publish(wheels_cmd_msg)    
-            rospy.loginfo("Moving?.")
-            self.rate.sleep()
-        #turn right
-        starting_time = rospy.Time.now()
-        while((rospy.Time.now() - starting_time) < rospy.Duration(turn_for_time)):
-            wheels_cmd_msg = WheelsCmdStamped()
-            wheels_cmd_msg.header.stamp = rospy.Time.now()
-            wheels_cmd_msg.vel_left = 0.25
-            wheels_cmd_msg.vel_right = -0.25
-            self.pub_wheels_cmd.publish(wheels_cmd_msg)    
-            rospy.loginfo("Moving?.")
-            self.rate.sleep()
-   
-        #coordination with lane controller means part way through announce finished turn
-        self.setIntersectionDone(True)
-
-        #move forward
-        starting_time = rospy.Time.now()
-        while((rospy.Time.now() - starting_time) < rospy.Duration(forward_for_time_enter)):
-            wheels_cmd_msg = WheelsCmdStamped()
-            wheels_cmd_msg.header.stamp = rospy.Time.now()
-            wheels_cmd_msg.vel_left = 0.4
-            wheels_cmd_msg.vel_right = 0.4
-            self.pub_wheels_cmd.publish(wheels_cmd_msg)    
-            rospy.loginfo("Moving?.")
-            self.rate.sleep()
-
- 
-    def turnLeft(self):
-        #move forward
-        forward_for_time_leave = 2.3
-        turn_for_time = 0.6
-        forward_for_time_enter = 2.0
-        
-        starting_time = rospy.Time.now()
-        while((rospy.Time.now() - starting_time) < rospy.Duration(forward_for_time_leave)):
-            wheels_cmd_msg = WheelsCmdStamped()
-            wheels_cmd_msg.header.stamp = rospy.Time.now()
-            wheels_cmd_msg.vel_left = 0.4
-            wheels_cmd_msg.vel_right = 0.4
-            self.pub_wheels_cmd.publish(wheels_cmd_msg)    
-            rospy.loginfo("Moving?.")
-            self.rate.sleep()
-        #turn left
-        starting_time = rospy.Time.now()
-        while((rospy.Time.now() - starting_time) < rospy.Duration(turn_for_time)):
-            wheels_cmd_msg = WheelsCmdStamped()
-            wheels_cmd_msg.header.stamp = rospy.Time.now()
-            wheels_cmd_msg.vel_left = -0.25
-            wheels_cmd_msg.vel_right = 0.25
-            self.pub_wheels_cmd.publish(wheels_cmd_msg)    
-            rospy.loginfo("Moving?.")
-            self.rate.sleep()
-   
-        #coordination with lane controller means part way through announce finished turn
-        self.setIntersectionDone(True)
-
-        #move forward
-        starting_time = rospy.Time.now()
-        while((rospy.Time.now() - starting_time) < rospy.Duration(forward_for_time_enter)):
-            wheels_cmd_msg = WheelsCmdStamped()
-            wheels_cmd_msg.header.stamp = rospy.Time.now()
-            wheels_cmd_msg.vel_left = 0.4
-            wheels_cmd_msg.vel_right = 0.4
-            self.pub_wheels_cmd.publish(wheels_cmd_msg)    
-            rospy.loginfo("Moving?.")
-            self.rate.sleep()
-
-    def turnWait(self):
-        wheels_cmd_msg = WheelsCmdStamped()
-        wheels_cmd_msg.header.stamp = rospy.Time.now()
-        wheels_cmd_msg.vel_left = 0.0
-        wheels_cmd_msg.vel_right = 0.0
-        self.pub_wheels_cmd.publish(wheels_cmd_msg)    
-        rospy.loginfo("Not Moving. Turn Type = Waiting")
-
-    def turnStraight(self):
-        #move forward
-        forward_for_time_leave = 3.0
-        #turn_for_time = 0.7
-        forward_for_time_enter = 3.0
-        
-        starting_time = rospy.Time.now()
-        while((rospy.Time.now() - starting_time) < rospy.Duration(forward_for_time_leave)):
-            wheels_cmd_msg = WheelsCmdStamped()
-            wheels_cmd_msg.header.stamp = rospy.Time.now()
-            wheels_cmd_msg.vel_left = 0.4
-            wheels_cmd_msg.vel_right = 0.4
-            self.pub_wheels_cmd.publish(wheels_cmd_msg)    
-            rospy.loginfo("Moving?.")
-            self.rate.sleep()
-   
-        #coordination with lane controller means part way through announce finished turn
-        self.setIntersectionDone(True)
-
-        #move forward
-        starting_time = rospy.Time.now()
-        while((rospy.Time.now() - starting_time) < rospy.Duration(forward_for_time_enter)):
-            wheels_cmd_msg = WheelsCmdStamped()
-            wheels_cmd_msg.header.stamp = rospy.Time.now()
-            wheels_cmd_msg.vel_left = 0.4
-            wheels_cmd_msg.vel_right = 0.4
-            self.pub_wheels_cmd.publish(wheels_cmd_msg)    
-            rospy.loginfo("Moving?.")
-            self.rate.sleep()
-
-    def setupParameter(self,param_name,default_value):
-        value = rospy.get_param(param_name,default_value)
-        rospy.set_param(param_name,value) #Write to parameter server for transparancy
-        rospy.loginfo("[%s] %s = %s " %(self.node_name,param_name,value))
-        return value
-=======
         self.mode = None
         self.turn_type = -1
         self.in_lane = False
@@ -285,7 +97,6 @@
         # Done with the sequence
         if not published_already:
             self.publishDoneMsg()
->>>>>>> 80f7d2c8
 
     def on_shutdown(self):
         rospy.loginfo("[%s] Shutting down." %(self.node_name))
