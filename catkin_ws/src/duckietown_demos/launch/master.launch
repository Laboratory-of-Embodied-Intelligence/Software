<?xml version="1.0" encoding="utf-8"?>
<launch>
	<!-- start basic args -->
	<arg name="veh" default="$(env VEHICLE_NAME)"/>
	<arg name="config" default="baseline" />
	<arg name="param_file_name" default="default" />
	<arg name="fsm_file_name" default="default" />
	<arg name="visualization" default="true" />
	<arg name="verbose" default="false" />
	<arg name="statistics" default="false"/>
<<<<<<< HEAD
    <arg name="map_name" default="duckietown_map"/>
=======
	<arg name="anti_instagram" default="true"/>
>>>>>>> f5bfc29c
	<arg name="loc" default="-1"/>
	<arg name="line_detector_param_file_name" default="$(arg param_file_name)"/>
	<!-- end basic args -->
 
<!-- the things that are "on" by default: 
 - camera stack (raw imagery defaults to false)
 - wheels stack
 - joystick stack
 - lane_following stack (old version of line detector only)
 - fsm
-->

<!-- general convention on remappings is that we remap the "subscribers" -->

	<!-- start switch args -->
	<arg name="camera" default="true"/>
	<arg name="/camera/raw" default="false"/>
	<arg name="/camera/cam_info" default="true"/>

	<arg name="wheels" default="true"/>

	<arg name="joystick" default="true"/>

	<arg name="odometry" default="false"/>
	<arg name="/odometry/forward_kinematics" default="false"/>

	<arg name="lane_following" default="true"/>
	<arg name="/lane_following/line_detection" default="true"/>
	<arg name="/lane_following/ground_projection" default="true"/>
	<arg name="/lane_following/lane_filter" default="true"/>
	<arg name="/lane_following/stop_line_filter" default="true"/>
	<arg name="/lane_following/lane_controller" default="true"/>

	<arg name="fsm" default="true"/>

	<arg name="obstacle_avoidance" default="false"/>
	<arg name="/obstacle_avoidance/simple_stop" default="true"/>
	<arg name="/obstacle_avoidance/detection" default="true"/>
	<arg name="/obstacle_avoidance/safety" default="true"/>

	<arg name="vehicle_avoidance" default="false"/>
	<arg name="/vehicle_avoidance/detection" default="true" />
	<arg name="/vehicle_avoidance/control" default="true"/>

	<arg name="apriltags" default="false"/>
	<arg name="/apriltags/preprocessing" default="true"/>
	<arg name="/apriltags/global" default="true"/>
	<arg name="/apriltags/fast" default="false" /> <!-- default to false for fast apriltags -->
	<arg name="/apriltags/postprocessing" default="true" />

	<arg name="LED" default="false" />
	<arg name="/LED/detector" default="true" />
	<arg name="/LED/joystick" default="true" />
	<arg name="/LED/emitter"  default="true" />
	<arg name="/LED/interpreter" default="false" />

	<arg name="odometry_learning" default="false"/>
	<arg name="/odometry_learning/kinematics" default="true"/>
	<arg name="/odometry_learning/learning"  default="false"/>
	<arg name="/odometry_learning/visual_odometry" default="false"/>

	<arg name="coordination" default="false"/>

	<arg name="navigation" default="false"/>
	<arg name="/navigation/intersection_control" default="true"/>
	<arg name="/navigation/apriltags_random" default="true"/>
	<arg name="/navigation/graph_planner" default="false"/>
	<!-- NOTE: either apriltags_random or graph_planner but not both -->

	<arg name="parallel_autonomy" default="false"/>

	<arg name="global_localizer" default="false"/>

	<arg name="SLAM" default="false"/>

	<!-- end switch args -->
	
	<!-- Enable statistics -->
	<param name="enable_statistics" value="$(arg statistics)"/>

	<!-- Start Camera -->  
	<group if="$(arg camera)">
		<include  file="$(find pi_camera)/launch/camera_node.launch">
			<arg name="veh" value="$(arg veh)"/>
			<arg name="config" value="$(arg config)"/>
			<arg name="param_file_name" value="$(arg param_file_name)"/>
		</include>
		<!-- decoder_node -->
		<group if="$(arg /camera/raw)">
			<remap from="decoder_node/compressed_image" to="camera_node/image/compressed"/>
			<remap from="decoder_node/image/raw" to="camera_node/image/raw"/>
			<include file="$(find pi_camera)/launch/decoder_node.launch">
				<arg name="veh" value="$(arg veh)"/>
				<arg name="config" value="$(arg config)"/>
				<arg name="param_file_name" value="$(arg param_file_name)"/>
			</include>
		</group>
	
		<!-- cam_info_reader_node -->
		<group if="$(arg /camera/cam_info)">
			<remap from="cam_info_reader_node/camera_info" to="camera_node/camera_info"/>
			<remap from="cam_info_reader_node/compressed_image" to="camera_node/image/compressed"/>
			<include file="$(find pi_camera)/launch/cam_info_reader_node.launch"> 
				<arg name="veh" value="$(arg veh)"/>
				<arg name="config" value="$(arg config)"/>
				<arg name="param_file_name" value="$(arg param_file_name)"/>            
			</include>
		</group>
	</group>
	<!-- End Camera -->

	<!-- Start Wheels -->
	<group if="$(arg wheels)">

	    <remap from="inverse_kinematics_node/wheels_cmd" to="wheels_driver_node/wheels_cmd" />
		<remap from="inverse_kinematics_node/car_cmd" to="car_cmd_switch_node/cmd"/>
		<include file="$(find dagu_car)/launch/inverse_kinematics_node.launch">
			<arg name="veh" value="$(arg veh)"/>
		</include>

		<!-- Wheel Driver -->
		<include file="$(find dagu_car)/launch/wheels_driver_node.launch">
			<arg name="veh" value="$(arg veh)"/>
		</include>

	 
	</group>

	<!-- End Wheels -->

	<group if="$(arg odometry)">
		<group if="$(arg /odometry/forward_kinematics)">
				<remap from="forward_kinematics_node/wheels_cmd" to="wheels_driver_node/wheels_cmd_executed" />
				<include file="$(find dagu_car)/launch/forward_kinematics_node.launch">
					<arg name="veh" value="$(arg veh)"/>
					<arg name="config" value="$(arg config)"/>
				</include>
				<!-- run the velocity_to_pose_node -->
				<remap from="velocity_to_pose_node/velocity" to="forward_kinematics_node/velocity" />
				<include file="$(find dagu_car)/launch/velocity_to_pose_node.launch">
					<arg name="veh" value="$(arg veh)"/>
					<arg name="config" value="$(arg config)"/>
				</include>
		</group>
	</group>


	<!-- Start Joystick -->
	<group if="$(arg joystick)">
		<!-- joy -->
		<include file="$(find joy_mapper)/launch/joy_node.launch">
			<arg name="veh" value="$(arg veh)"/>
			<arg name="config" value="$(arg config)"/>
			<arg name="param_file_name" value="$(arg param_file_name)"/>
		</include>

		<!-- joy_mapper -->
		<include file="$(find joy_mapper)/launch/joy_mapper_node.launch">
			<arg name="veh" value="$(arg veh)"/>
			<arg name="config" value="$(arg config)"/>
			<arg name="param_file_name" value="$(arg param_file_name)"/>
		</include>
	</group>
	<!-- End Joystick -->

	<!-- Start FSM -->
	<group if="$(arg fsm)">
		<!-- FSM -->
		<!-- no remapping for FSM - full topic names specified in params yaml -->
		<include file="$(find fsm)/launch/fsm_node.launch">
			<arg name="veh" value="$(arg veh)"/>        
			<arg name="config" value="$(arg config)"/>        
			<arg name="param_file_name" value="$(arg fsm_file_name)"/>        
		</include>

		<!-- car_cmd_switch_node -->
		<!-- no remappings for car_cmd_switch - full topic names specified in params yaml -->
		<remap from="car_cmd_switch_node/cmd_lane_following" to="lane_controller_node/lane_control"/> <!-- need either lots more of these or none of these -->
		<include file="$(find dagu_car)/launch/car_cmd_switch_node.launch">
			<arg name="veh" value="$(arg veh)"/>
			<arg name="config" value="$(arg config)"/>
			<arg name="param_file_name" value="$(arg param_file_name)"/>
		</include>

		<include file="$(find fsm)/launch/logic_gate_node.launch">
			<arg name="veh" value="$(arg veh)"/>
			<arg name="config" value="$(arg config)"/>
			<arg name="param_file_name" value="$(arg param_file_name)"/>
		</include>
	</group>

	<!--End FSM -->

	<!-- Start Lane Following -->
	<group if="$(arg lane_following)">



		<!-- Line Detector -->
		<group if="$(arg /lane_following/line_detection)">
			<remap from="line_detector_node/image" to="camera_node/image/compressed"/>
			<remap from="line_detector_node/transform" to="anti_instagram_node/transform"/>
			<include file="$(find line_detector)/launch/line_detector_node.launch">
				<arg name="veh" value="$(arg veh)"/>
				<arg name="config" value="$(arg config)"/>
				<!-- NOTE: "line_detector_param_file_name" as special case -->
				<arg name="param_file_name" value="$(arg line_detector_param_file_name)"/>
				<arg name="verbose" value="$(arg verbose)" />
			</include>	
		</group>
		
		<!-- Ground projection -->
		<group if="$(arg /lane_following/ground_projection)">
			<include file="$(find ground_projection)/launch/ground_projection.launch">
				<arg name="veh" value="$(arg veh)"/>
				<arg name="config" value="$(arg config)"/>
				<arg name="param_file_name" value="$(arg param_file_name)"/>
			</include>
			<group if="$(arg visualization)">
			  <remap from="duckiebot_visualizer/segment_list" to="ground_projection/lineseglist_out"/>
			  <include file="$(find duckiebot_visualizer)/launch/duckiebot_visualizer.launch">
			    <arg name="veh" value="$(arg veh)" />
			  </include>
			</group>
		</group>
	
		<!-- Lane Filter -->
		<group if="$(arg /lane_following/lane_filter)">
			<remap from="lane_filter_node/segment_list" to="ground_projection/lineseglist_out"/>
			<include file="$(find lane_filter)/launch/lane_filter_node.launch">
				<arg name="veh" value="$(arg veh)"/>
				<arg name="config" value="$(arg config)"/>
				<arg name="param_file_name" value="$(arg param_file_name)"/>
			</include>
		</group>

		<!-- Stop Line Filter -->
		<group if="$(arg /lane_following/stop_line_filter)">      
			<remap from="stop_line_filter_node/lanewidth" to="lane_filter_node/lanewidth"/>
			<remap from="stop_line_filter_node/lane_pose" to="lane_filter_node/lane_pose"/>
			<remap from="stop_line_filter_node/segment_list" to="ground_projection/lineseglist_out"/>
			<include file="$(find stop_line_filter)/launch/stop_line_filter_node.launch">
				<arg name="veh" value="$(arg veh)"/>
				<arg name="config" value="$(arg config)"/>
				<arg name="param_file_name" value="$(arg param_file_name)"/>
			</include>
		</group>

		<!-- Lane controller -->
		<group if="$(arg /lane_following/lane_controller)">
			<remap from="lane_controller_node/lane_pose" to="lane_filter_node/lane_pose"/>
			<include file="$(find lane_control)/launch/lane_controller_node.launch">
				<arg name="veh" value="$(arg veh)"/>
				<arg name="config" value="$(arg config)"/>
				<arg name="param_file_name" value="$(arg param_file_name)"/>        
			</include>
		</group>

		<!-- Visualization -->
		<group if="$(arg visualization)">
			<include file="$(find lane_filter)/launch/lane_pose_visualizer_node.launch">
				<arg name="veh" value="$(arg veh)"/>		
			</include>
		</group>

	</group>
	<!-- End Lane Control -->

	<!-- Start Obstacle Avoidance -->
	<group if="$(arg obstacle_avoidance)">
		
		<!-- Object Detection -->
		<group if="$(arg /obstacle_avoidance/detection)">
			<remap from="static_object_detector_node/image_raw" to="camera_node/image/raw"/>
			<include file="$(find mdoap)/launch/static_object_detector_node.launch">
				<arg name="veh" value="$(arg veh)"/>
				<arg name="config" value="$(arg config)"/>
				<arg name="param_file_name" value="$(arg param_file_name)"/>
			</include>
		</group>

		<!-- Object Safety -->
		<group if="$(arg /obstacle_avoidance/safety)">
			<remap from="obstacle_safety_node/detection_list" to="static_object_detector_node/detection_list"/>
			<include file="$(find mdoap)/launch/obstacle_safety_node.launch">
				<arg name="veh" value="$(arg veh)"/>
				<arg name="config" value="$(arg config)"/>
				<arg name="param_file_name" value="$(arg param_file_name)"/>
			</include>
		</group>

		<!-- Simple Stop Controller -->
		<group if="$(arg /obstacle_avoidance/simple_stop)">
			<remap from="simple_stop_controller_node/too_close" to="obstacle_safety_node/object_too_close"/>
			<include file="$(find mdoap)/launch/simple_stop_controller_node.launch">
				<arg name="veh" value="$(arg veh)"/>
				<arg name="config" value="$(arg config)"/>
				<arg name="param_file_name" value="$(arg param_file_name)"/>
			</include>
		</group>
	</group> 

	<!-- Start Vehicle Avoidance -->
	<group if="$(arg vehicle_avoidance)">

		<!-- Vehicle Detection Node -->
		<remap from="vehicle_detection_node/image" to="camera_node/image/raw" />
		<group if="$(arg /vehicle_avoidance/detection)">
			<include file="$(find vehicle_detection)/launch/vehicle_detection_node.launch">
				<arg name="veh" value="$(arg veh)"/>
			</include>
		</group>
		<!-- Vehicle Control Node -->
		<group if="$(arg /vehicle_avoidance/control)">
			<remap from="vehicle_avoidance_control_node/detection" to="vehicle_detection_node/detection"/>
			<include file="$(find vehicle_detection)/launch/vehicle_avoidance_control_node.launch" >
				<arg name="veh" value="$(arg veh)"/>
			</include>
		</group>
	</group>
	<!-- End Vehicle Avoidance -->
	
	<!-- Start April Tags -->
	<group if="$(arg apriltags)">

		<!-- Preprocessing -->
		<group if="$(arg /apriltags/preprocessing)">
			<remap from="apriltags_preprocessing_node/image_in" to="camera_node/image/raw"/>
			<include file="$(find apriltags)/launch/apriltags_preprocessing_node.launch">
				<arg name="veh" value="$(arg veh)"/>
				<arg name="config" value="$(arg config)"/>
				<arg name="param_file_name" value="$(arg param_file_name)"/>
			</include>
		</group>
		
		<!-- Global -->
		<group if="$(arg  /apriltags/global)">
			<remap from="apriltags_global_node/image_raw" to="apriltags_preprocessing_node/global_image_raw"/>
			<remap from="apriltags_global_node/camera_info" to="camera_node/camera_info"/>
			<include file="$(find apriltags)/launch/apriltags_node.launch">
				<arg name="veh" value="$(arg veh)"/>
				<arg name="sub_node_name" value="global"/>
				<arg name="config" value="$(arg config)"/>
				<arg name="param_file_name" value="$(arg param_file_name)"/>
			</include>
		 
		<group if="$(arg /apriltags/postprocessing)">
		<remap from="apriltags_postprocessing_global_node/apriltags_in" to="apriltags_global_node/apriltags"/> 	
	<include file="$(find apriltags)/launch/apriltags_postprocessing_node.launch">
		<arg name="veh" value="$(arg veh)"/>
		<arg name="sub_node_name" value="global"/>
		<arg name="loc" value="$(arg loc)"/>
		<arg name="param_file_name" value="$(arg param_file_name)"/>
		<arg name="config" value="$(arg config)"/>
	</include>
			</group>
		</group>
		
		<!-- Fast -->
		<group if="$(arg  /apriltags/fast)">
			<remap from="apriltags_fast_node/image_raw" to="apriltags_preprocessing_node/fast_image_raw"/>
			<remap from="apriltags_fast_node/camera_info" to="camera_node/camera_info"/>      
			<include file="$(find apriltags)/launch/apriltags_node.launch">
				<arg name="veh" value="$(arg veh)"/>
				<arg name="sub_node_name" value="fast"/>
				<arg name="config" value="$(arg config)"/>
				<arg name="param_file_name" value="$(arg param_file_name)"/>
			</include>
	
			<group if="$(arg /apriltags/postprocessing)">
				<remap from="apriltags_postprocessing_fast_node/apriltags_in" to="apriltags_fast_node/apriltags"/> 	
				<include file="$(find apriltags)/launch/apriltags_postprocessing_node.launch">
					<arg name="veh" value="$(arg veh)"/>
					<arg name="sub_node_name" value="fast"/>
					<arg name="loc" value="$(arg loc)"/>
					<arg name="param_file_name" value="$(arg param_file_name)"/>
					<arg name="config" value="$(arg config)"/>
				</include>
			</group>
		</group>

		<!-- Visualization -->
		<group if="$(arg visualization)">
			<remap from="apriltags_visualizer_fast_node/apriltags_in" to="apriltags_postprocessing_fast_node/apriltags_out"/>
			<remap from="apriltags_visualizer_global_node/apriltags_in" to="apriltags_postprocessing_global_node/apriltags_out"/>
			<include file="$(find apriltags)/launch/apriltags_visualizer_node.launch">
				<arg name="veh" value="$(arg veh)"/>
				<arg name="sub_node_name" value="fast"/>
			</include>
			<include file="$(find apriltags)/launch/apriltags_visualizer_node.launch">
				<arg name="veh" value="$(arg veh)"/>
				<arg name="sub_node_name" value="global"/>
			</include>
		</group>
	</group>
	<!--End Apriltags -->

	<!-- Start LEDs Detection -->
	<group if="$(arg LED)">
		
		<!-- Detection -->
		<group if="$(arg /LED/detection)">
			<include file="$(find led_detection)/launch/LED_detection.launch">
				<arg name="veh" value="$(arg veh)"/>
				<arg name="config" value="$(arg config)"/>
				<arg name="param_file_name" value="$(arg param_file_name)"/>
			</include>
		</group>

		<group if="$(arg /LED/joystick)">
			<include file="$(find led_joy_mapper)/launch/led_joy_mapper_node.launch">
				<arg name="veh" value="$(arg veh)"/>
				<arg name="config" value="$(arg config)"/>
				<arg name="param_file_name" value="$(arg param_file_name)"/>
			</include>
		</group>

		<group if="$(arg /LED/emitter)">
			<include file="$(find led_emitter)/launch/led_emitter_node.launch">
				<arg name="veh" value="$(arg veh)"/>
				<arg name="config" value="$(arg config)"/>
				<arg name="param_file_name" value="$(arg param_file_name)"/>
			</include>
		</group>

		<!-- TODO do we need some remappings here? -->
		<group if="$(arg /LED/interpreter)">
			<include file="$(find led_interpreter)/launch/led_interpreter_node.launch">
				<arg name="veh" value="$(arg veh)"/>
				<arg name="config" value="$(arg config)"/>
				<arg name="param_file_name" value="$(arg param_file_name)"/>
			</include>
		</group>
		
		<!-- Not launching visualization because it will crash on robot. Can be manually launched from laptop except that things weren't done right in the elemental launch files. Shoule be fixed -->
	</group>

	<!-- End LEDs Detection -->

	<!-- Start Odometry Learning -->
	<group if="$(arg odometry_learning)">
		<group if="$(arg /odometry_learning/kinematics)">
			<!-- run forward_kinematics_node -->
			<remap from="forward_kinematics_node/wheels_cmd" to="wheels_driver_node/wheels_cmd_executed" />
			<remap from="forward_kinematics_node/theta_dot_weights" to="kinematics_learning_node/theta_dot_kinematics_weights" />
			<remap from="forward_kinematics_node/v_weights" to="kinematics_learning_node/v_kinematics_weights" />
			<include file="$(find kinematics)/launch/forward_kinematics_node.launch">
				<arg name="veh" value="$(arg veh)"/>
				<arg name="config" value="$(arg config)"/>
				<arg name="param_file_name" value="$(arg param_file_name)"/>
			</include>
		</group>
	 

		<group if="$(arg /odometry_learning/learning)">
			<!-- run the kinematics_learner_node -->
			<remap from="kinematics_learning_node/v_sample" to="$(arg learning_sensor_node)/v_sample" />
			<remap from="kinematics_learning_node/theta_dot_sample" to="$(arg learning_sensor_node)/theta_dot_sample" />
			<include file="$(find kinematics)/launch/kinematics_learning_node.launch">
				<arg name="veh" value="$(arg veh)"/>
				<arg name="config" value="$(arg config)"/>
				<arg name="param_file_name" value="$(arg param_file_name)"/>
			</include>
		</group>

		<group if="$(arg /odometry_learning/visual_odometry)">
			<!-- not sure what's supposed to go in here. Is it hte position_filter_node? -->
		</group>

	</group>
	<!-- END Odometry Learning -->

	<!-- Start Coordination -->
	<group if="$(arg coordination)">
		<!-- Vehicle Coordinator-->
		<remap from="simple_coordinator_node/mode" to="fsm_node/mode" />
		<include file="$(find veh_coordinator)/launch/simple_coordinator_node.launch">
			<arg name="veh" value="$(arg veh)"/>        
			<arg name="config" value="$(arg config)"/>        
			<arg name="param_file_name" value="$(arg param_file_name)"/>        
		</include>
	</group>

	<group unless="$(arg coordination)">
	  <!-- Vehicle Coordinator-->
	  <remap from="fake_coordinator_node/mode" to="fsm_node/mode" />
	  <include file="$(find veh_coordinator)/launch/fake_coordinator_node.launch">
	    <arg name="veh" value="$(arg veh)"/>        
	    <arg name="config" value="$(arg config)"/>        
	    <arg name="param_file_name" value="$(arg param_file_name)"/>        
	  </include>
	  <!-- Extra Remapping to make the fake coordination car cmds look real -->
	  <remap from="fake_coordinator_node/car_cmd" to="simple_coordinator_node/car_cmd"/>
	</group>

	<!-- End Coordination -->

	<!-- Start Navigation -->
	<group if="$(arg navigation)">
		
		<group if="$(arg /navigation/intersection_control)">
			<!-- open loop intersection_controller -->
			<remap from="open_loop_intersection_control_node/mode" to="fsm_node/mode"/>
			<remap from="open_loop_intersection_control_node/lane_pose" to="lane_filter_node/lane_pose"/>
			<remap from="open_loop_intersection_control_node/stop_line_reading" to="stop_line_filter_node/stop_line_reading"/>
			<remap from="open_loop_intersection_control_node/in_lane" to="lane_filter_node/in_lane"/>
			<include file="$(find intersection_control)/launch/open_loop_intersection_controller_node.launch">
				<arg name="veh" value="$(arg veh)"/>        
				<arg name="config" value="$(arg config)"/>        
				<arg name="param_file_name" value="$(arg param_file_name)"/>        
			</include>
		</group>

		<group if="$(arg /navigation/apriltags_random)">
			<!-- random april tags -->
			<remap from="random_april_tag_turns_node/mode" to="fsm_node/mode"/>
			<remap from="random_april_tag_turns_node/tag"  to="apriltags_postprocessing_global_node/apriltags_out"/>
			<remap from="random_april_tag_turns_node/turn_type" to="open_loop_intersection_control_node/turn_type"/> <!-- remapping outputs since there are two different possible turn types -->

			<include file="$(find navigation)/launch/random_april_tag_turns_node.launch">
				<arg name="veh" value="$(arg veh)"/>        
				<arg name="config" value="$(arg config)"/>        
				<arg name="param_file_name" value="$(arg param_file_name)"/>        
			</include>
		</group>

		<group if="$(arg /navigation/graph_planner)">
			<remap from="actions_dispatcher_node/fsm_mode" to="fsm_node/mode" />
			<remap from="actions_dispatcher_node/turn_type" to="open_loop_intersection_control_node/turn_type" /> <!-- remapping outputs since there are two different possible turn types -->

			<include file="$(find navigation)/launch/graph_search_server_node.launch">
				<arg name="map_name" value="$(arg map_name)"/>        
				<arg name="veh" value="$(arg veh)"/>
				<arg name="config" value="$(arg config)"/>        
				<arg name="param_file_name" value="$(arg param_file_name)"/>        
			</include>

	        	<include file="$(find navigation)/launch/actions_dispatcher_node.launch">
 				<arg name="veh" value="$(arg veh)"/>        
				<arg name="config" value="$(arg config)"/>        
				<arg name="param_file_name" value="$(arg fsm_file_name)"/>        
        		</include>
		</group>
		
	</group>
	<!-- End Navigation -->

	<!-- Start Parallel Autonomy -->
	<group if="$(arg parallel_autonomy)">
		<remap from="lane_supervisor_node/lane_pose" to="lane_filter_node/lane_pose"/>
		<remap from="lane_supervisor_node/car_cmd_joy" to="joy_mapper_node/car_cmd"/>
		<remap from="lane_supervisor_node/car_cmd_lane" to="lane_controller_node/car_cmd"/>
		<remap from="lane_supervisor_node/stop_line_reading" to="stop_line_filter_node/stop_line_reading"/>
		<include file="$(find parallel_autonomy)/launch/lane_supervisor_node.launch">
			<arg name="veh" value="$(arg veh)"/>
			<arg name="config" value="$(arg config)"/>
			<arg name="param_file_name" value="$(arg param_file_name)"/>        
		</include>
	</group>
	<!-- End Parallel Autonomy -->

	<!-- Start Global Localization -->
	<group if="$(arg global_localizer)">
		<!-- TODO -->

	</group>
	<!-- End Global Localization -->

	<!-- Start SLAM -->
	<group if="$(arg SLAM)">
		<!-- TODO -->
	</group>
	<!-- End SLAM -->


	<!-- Start anti-instagram -->
	<group if="$(arg anti_instagram)">
	  <!-- NOT LOADING PARAMS FROM A YAML FILE -->
      <remap from="anti_instagram_node/uncorrected_image" to="camera_node/image/compressed" />
      <include file="$(find anti_instagram)/launch/anti_instagram_node.launch">
			<arg name="veh" value="$(arg veh)"/>
      </include>
</group>
	<!-- End anti-instagram -->

</launch><|MERGE_RESOLUTION|>--- conflicted
+++ resolved
@@ -8,11 +8,8 @@
 	<arg name="visualization" default="true" />
 	<arg name="verbose" default="false" />
 	<arg name="statistics" default="false"/>
-<<<<<<< HEAD
     <arg name="map_name" default="duckietown_map"/>
-=======
 	<arg name="anti_instagram" default="true"/>
->>>>>>> f5bfc29c
 	<arg name="loc" default="-1"/>
 	<arg name="line_detector_param_file_name" default="$(arg param_file_name)"/>
 	<!-- end basic args -->
