<launch>
	<!-- start basic args -->
	<arg name="veh" default="$(env VEHICLE_NAME)"/>
	<arg name="config" default="baseline" />
	<arg name="param_file_name" default="default" />
	<arg name="fsm_file_name" default="default" />
	<arg name="visualization" default="true" />
	<arg name="verbose" default="true" />
	<arg name="statistics" default="false"/>
<<<<<<< HEAD
    <arg name="map_name" default="duckietown_map"/>
=======
	<arg name="loc" default="-1"/>
>>>>>>> 6423b523
	<!-- end basic args -->
 
<!-- the things that are "on" by default: 
 - camera
 - wheels
 - joystick
 - lane_following stack
 - fsm
-->

<!-- general convention on remappings is that we remap the "subscribers" -->

	<!-- start switch args -->
	<arg name="camera" default="true"/>
	<arg name="/camera/raw" default="false"/>
	<arg name="/camera/cam_info" default="true"/>

	<arg name="wheels" default="true"/>

	<arg name="joystick" default="true"/>

	<arg name="odometry" default="false"/>
	<arg name="/odometry/forward_kinematics" default="false"/>

	<arg name="lane_following" default="true"/>
	<arg name="/lane_following/line_detection" default="true"/>
	<arg name="/lane_following/ground_projection" default="true"/>
	<arg name="/lane_following/lane_filter" default="true"/>
	<arg name="/lane_following/stop_line_filter" default="true"/>
	<arg name="/lane_following/lane_controller" default="true"/>

	<arg name="fsm" default="true"/>

	<arg name="obstacle_avoidance" default="false"/>
	<arg name="/obstacle_avoidance/simple_stop" default="true"/>
	<arg name="/obstacle_avoidance/detection" default="true"/>
	<arg name="/obstacle_avoidance/safety" default="true"/>

	<arg name="vehicle_avoidance" default="false"/>
	<arg name="/vehicle_avoidance/detection" default="true" />
	<arg name="/vehicle_avoidance/filter" default="true" />
	<arg name="/vehicle_avoidance/control" default="true"/>

	<arg name="apriltags" default="false"/>
	<arg name="/apriltags/preprocessing" default="true"/>
	<arg name="/apriltags/global" default="true"/>
	<arg name="/apriltags/fast" default="false" /> <!-- default to false for fast apriltags -->
	<arg name="/apriltags/postprocessing" default="true" />

	<arg name="LED" default="false" />
	<arg name="/LED/detector" default="true" />
	<arg name="/LED/joystick" default="true" />
	<arg name="/LED/emitter"  default="true" />
	<arg name="/LED/interpreter" default="false" />

	<arg name="odometry_learning" default="false"/>
	<arg name="/odometry_learning/kinematics" default="true"/>
	<arg name="/odometry_learning/learning"  default="false"/>
	<arg name="/odometry_learning/visual_odometry" default="false"/>

	<arg name="coordination" default="false"/>

	<arg name="navigation" default="false"/>
	<arg name="/navigation/intersection_control" default="true"/>
	<arg name="/navigation/apriltags_random" default="true"/>
	<arg name="/navigation/graph_planner" default="false"/>
	<!-- NOTE: either apriltags_random or graph_planner but not both -->

	<arg name="parallel_autonomy" default="false"/>

	<arg name="global_localizer" default="false"/>

	<arg name="SLAM" default="false"/>

	<arg name="anti_instagram" default="false"/>
	<!-- end switch args -->
	
	<!-- Enable statistics -->
	<param name="enable_statistics" value="$(arg statistics)"/>

	<!-- Start Camera -->  
	<group if="$(arg camera)">
		<include  file="$(find pi_camera)/launch/camera_node.launch">
			<arg name="veh" value="$(arg veh)"/>
			<arg name="config" value="$(arg config)"/>
			<arg name="param_file_name" value="$(arg param_file_name)"/>
		</include>
		<!-- decoder_node -->
		<group if="$(arg /camera/raw)">
			<remap from="decoder_node/compressed_image" to="camera_node/image/compressed"/>
			<remap from="decoder_node/image/raw" to="camera_node/image/raw"/>
			<include file="$(find pi_camera)/launch/decoder_node.launch">
				<arg name="veh" value="$(arg veh)"/>
				<arg name="config" value="$(arg config)"/>
				<arg name="param_file_name" value="$(arg param_file_name)"/>
			</include>
		</group>
	
		<!-- cam_info_reader_node -->
		<group if="$(arg /camera/cam_info)">
			<remap from="cam_info_reader_node/camera_info" to="camera_node/camera_info"/>
			<remap from="cam_info_reader_node/compressed_image" to="camera_node/image/compressed"/>
			<include file="$(find pi_camera)/launch/cam_info_reader_node.launch"> 
				<arg name="veh" value="$(arg veh)"/>
				<arg name="config" value="$(arg config)"/>
				<arg name="param_file_name" value="$(arg param_file_name)"/>            
			</include>
		</group>
	</group>
	<!-- End Camera -->

	<!-- Start Wheels -->
	<group if="$(arg wheels)">

	    <remap from="inverse_kinematics_node/wheels_cmd" to="wheels_driver_node/wheels_cmd" />
		<remap from="inverse_kinematics_node/car_cmd" to="car_cmd_switch_node/cmd"/>
		<include file="$(find dagu_car)/launch/inverse_kinematics_node.launch">
			<arg name="veh" value="$(arg veh)"/>
		</include>

		<!-- Wheel Driver -->
		<include file="$(find dagu_car)/launch/wheels_driver_node.launch">
			<arg name="veh" value="$(arg veh)"/>
		</include>

	 
	</group>

	<!-- End Wheels -->

	<group if="$(arg odometry)">
		<group if="$(arg /odometry/forward_kinematics)">
				<remap from="forward_kinematics_node/wheels_cmd" to="wheels_driver_node/wheels_cmd_executed" />
				<include file="$(find dagu_car)/launch/forward_kinematics_node.launch">
					<arg name="veh" value="$(arg veh)"/>
					<arg name="config" value="$(arg config)"/>
				</include>
				<!-- run the velocity_to_pose_node -->
				<remap from="velocity_to_pose_node/velocity" to="forward_kinematics_node/velocity" />
				<include file="$(find dagu_car)/launch/velocity_to_pose_node.launch">
					<arg name="veh" value="$(arg veh)"/>
					<arg name="config" value="$(arg config)"/>
				</include>
		</group>
	</group>


	<!-- Start Joystick -->
	<group if="$(arg joystick)">
		<!-- joy -->
		<include file="$(find joy_mapper)/launch/joy_node.launch">
			<arg name="veh" value="$(arg veh)"/>
			<arg name="config" value="$(arg config)"/>
			<arg name="param_file_name" value="$(arg param_file_name)"/>
		</include>

		<!-- joy_mapper -->
		<include file="$(find joy_mapper)/launch/joy_mapper_node.launch">
			<arg name="veh" value="$(arg veh)"/>
			<arg name="config" value="$(arg config)"/>
			<arg name="param_file_name" value="$(arg param_file_name)"/>
		</include>
	</group>
	<!-- End Joystick -->

	<!-- Start FSM -->
	<group if="$(arg fsm)">
		<!-- FSM -->
		<!-- no remapping for FSM - full topic names specified in params yaml -->
		<include file="$(find fsm)/launch/fsm_node.launch">
			<arg name="veh" value="$(arg veh)"/>        
			<arg name="config" value="$(arg config)"/>        
			<arg name="param_file_name" value="$(arg fsm_file_name)"/>        
		</include>

		<!-- car_cmd_switch_node -->
		<!-- no remappings for car_cmd_switch - full topic names specified in params yaml -->
		<remap from="car_cmd_switch_node/cmd_lane_following" to="lane_controller_node/lane_control"/> <!-- need either lots more of these or none of these -->
		<include file="$(find dagu_car)/launch/car_cmd_switch_node.launch">
			<arg name="veh" value="$(arg veh)"/>
			<arg name="config" value="$(arg config)"/>
			<arg name="param_file_name" value="$(arg param_file_name)"/>
		</include>

		<include file="$(find fsm)/launch/logic_gate_node.launch">
			<arg name="veh" value="$(arg veh)"/>
			<arg name="config" value="$(arg config)"/>
			<arg name="param_file_name" value="$(arg param_file_name)"/>
		</include>
	</group>

	<!--End FSM -->

	<!-- Start Lane Following -->
	<group if="$(arg lane_following)">

		<!-- Line Detector -->
		<group if="$(arg /lane_following/line_detection)">
			<remap from="line_detector_node/image" to="camera_node/image/compressed"/>
			<include file="$(find line_detector)/launch/line_detector_node.launch">
				<arg name="veh" value="$(arg veh)"/>
				<arg name="config" value="$(arg config)"/>
				<arg name="param_file_name" value="$(arg param_file_name)"/>
				<arg name="verbose" value="$(arg verbose)" />
			</include>	
		</group>
		
		<!-- Ground projection -->
		<group if="$(arg /lane_following/ground_projection)">
			<include file="$(find ground_projection)/launch/ground_projection.launch">
				<arg name="veh" value="$(arg veh)"/>
				<arg name="config" value="$(arg config)"/>
				<arg name="param_file_name" value="$(arg param_file_name)"/>
			</include>
		</group>
	
		<!-- Lane Filter -->
		<group if="$(arg /lane_following/lane_filter)">
			<remap from="lane_filter_node/segment_list" to="ground_projection/lineseglist_out"/>
			<include file="$(find lane_filter)/launch/lane_filter_node.launch">
				<arg name="veh" value="$(arg veh)"/>
				<arg name="config" value="$(arg config)"/>
				<arg name="param_file_name" value="$(arg param_file_name)"/>
			</include>
		</group>

		<!-- Stop Line Filter -->
		<group if="$(arg /lane_following/stop_line_filter)">      
			<remap from="stop_line_filter_node/lanewidth" to="lane_filter_node/lanewidth"/>
			<remap from="stop_line_filter_node/lane_pose" to="lane_filter_node/lane_pose"/>
			<remap from="stop_line_filter_node/segment_list" to="ground_projection/lineseglist_out"/>
			<include file="$(find stop_line_filter)/launch/stop_line_filter_node.launch">
				<arg name="veh" value="$(arg veh)"/>
				<arg name="config" value="$(arg config)"/>
				<arg name="param_file_name" value="$(arg param_file_name)"/>
			</include>
		</group>

		<!-- Lane controller -->
		<group if="$(arg /lane_following/lane_controller)">
			<remap from="lane_controller_node/lane_pose" to="lane_filter_node/lane_pose"/>
			<include file="$(find lane_control)/launch/lane_controller_node.launch">
				<arg name="veh" value="$(arg veh)"/>
				<arg name="config" value="$(arg config)"/>
				<arg name="param_file_name" value="$(arg param_file_name)"/>        
			</include>
		</group>

		<!-- Visualization -->
		<group if="$(arg visualization)">
			<include file="$(find lane_filter)/launch/lane_pose_visualizer_node.launch">
				<arg name="veh" value="$(arg veh)"/>		
			</include>
		</group>

	</group>
	<!-- End Lane Control -->

	<!-- Start Obstacle Avoidance -->
	<group if="$(arg obstacle_avoidance)">
		
		<!-- Object Detection -->
		<group if="$(arg /obstacle_avoidance/detection)">
			<remap from="static_object_detector_node/image_raw" to="camera_node/image/raw"/>
			<include file="$(find mdoap)/launch/static_object_detector_node.launch">
				<arg name="veh" value="$(arg veh)"/>
				<arg name="config" value="$(arg config)"/>
				<arg name="param_file_name" value="$(arg param_file_name)"/>
			</include>
		</group>

		<!-- Object Safety -->
		<group if="$(arg /obstacle_avoidance/safety)">
			<remap from="obstacle_safety_node/detection_list" to="static_object_detector_node/detection_list"/>
			<include file="$(find mdoap)/launch/obstacle_safety_node.launch">
				<arg name="veh" value="$(arg veh)"/>
				<arg name="config" value="$(arg config)"/>
				<arg name="param_file_name" value="$(arg param_file_name)"/>
			</include>
		</group>

		<!-- Simple Stop Controller -->
		<group if="$(arg /obstacle_avoidance/simple_stop)">
			<remap from="simple_stop_controller_node/too_close" to="obstacle_safety_node/object_too_close"/>
			<include file="$(find mdoap)/launch/simple_stop_controller_node.launch">
				<arg name="veh" value="$(arg veh)"/>
				<arg name="config" value="$(arg config)"/>
				<arg name="param_file_name" value="$(arg param_file_name)"/>
			</include>
		</group>
	</group> 

	<!-- Start Vehicle Avoidance -->
	<group if="$(arg vehicle_avoidance)">

		<!-- Vehicle Detection Node -->
		<remap from="vehicle_detection_node/image" to="camera_node/image/raw" />
		<group if="$(arg /vehicle_avoidance/detection)">
			<include file="$(find vehicle_detection)/launch/vehicle_detection_node.launch">
				<arg name="veh" value="$(arg veh)"/>
			</include>
		</group>
	
		<!-- Vehicle Filter Node -->
		<group if="$(arg /vehicle_avoidance/filter)">
			<remap from="vehicle_filter_node/camera_info" to="camera_node/camera_info" />
			<remap from="vehicle_filter_node/corners" to="vehicle_detection_node/corners" />	
			<include file="$(find vehicle_detection)/launch/vehicle_filter.launch">
				<arg name="veh" value="$(arg veh)"/>
			</include>	
		</group>
		<!-- Vehicle Control Node -->
		<group if="$(arg /vehicle_avoidance/control)">
			<remap from="vehicle_avoidance_control_node/vehicle_pose" to="vehicle_filter_node/pose"/>
			<include file="$(find vehicle_detection)/launch/vehicle_avoidance_control_node.launch" >
				<arg name="veh" value="$(arg veh)"/>
			</include>
		</group>
	</group>
	<!-- End Vehicle Avoidance -->
	
	<!-- Start April Tags -->
	<group if="$(arg apriltags)">

		<!-- Preprocessing -->
		<group if="$(arg /apriltags/preprocessing)">
			<remap from="apriltags_preprocessing_node/image_in" to="camera_node/image/raw"/>
			<include file="$(find apriltags)/launch/apriltags_preprocessing_node.launch">
				<arg name="veh" value="$(arg veh)"/>
				<arg name="config" value="$(arg config)"/>
				<arg name="param_file_name" value="$(arg param_file_name)"/>
			</include>
		</group>
		
		<!-- Global -->
		<group if="$(arg  /apriltags/global)">
			<remap from="apriltags_global_node/image_raw" to="apriltags_preprocessing_node/global_image_raw"/>
			<remap from="apriltags_global_node/camera_info" to="camera_node/camera_info"/>
			<include file="$(find apriltags)/launch/apriltags_node.launch">
				<arg name="veh" value="$(arg veh)"/>
				<arg name="sub_node_name" value="global"/>
				<arg name="config" value="$(arg config)"/>
				<arg name="param_file_name" value="$(arg param_file_name)"/>
			</include>
		 
		<group if="$(arg /apriltags/postprocessing)">
		<remap from="apriltags_postprocessing_global_node/apriltags_in" to="apriltags_global_node/apriltags"/> 	
	<include file="$(find apriltags)/launch/apriltags_postprocessing_node.launch">
		<arg name="veh" value="$(arg veh)"/>
		<arg name="sub_node_name" value="global"/>
		<arg name="loc" value="$(arg loc)"/>
		<arg name="param_file_name" value="$(arg param_file_name)"/>
		<arg name="config" value="$(arg config)"/>
	</include>
			</group>
		</group>
		
		<!-- Fast -->
		<group if="$(arg  /apriltags/fast)">
			<remap from="apriltags_fast_node/image_raw" to="apriltags_preprocessing_node/fast_image_raw"/>
			<remap from="apriltags_fast_node/camera_info" to="camera_node/camera_info"/>      
			<include file="$(find apriltags)/launch/apriltags_node.launch">
				<arg name="veh" value="$(arg veh)"/>
				<arg name="sub_node_name" value="fast"/>
				<arg name="config" value="$(arg config)"/>
				<arg name="param_file_name" value="$(arg param_file_name)"/>
			</include>
	
			<group if="$(arg /apriltags/postprocessing)">
				<remap from="apriltags_postprocessing_fast_node/apriltags_in" to="apriltags_fast_node/apriltags"/> 	
				<include file="$(find apriltags)/launch/apriltags_postprocessing_node.launch">
					<arg name="veh" value="$(arg veh)"/>
					<arg name="sub_node_name" value="fast"/>
					<arg name="loc" value="$(arg loc)"/>
					<arg name="param_file_name" value="$(arg param_file_name)"/>
					<arg name="config" value="$(arg config)"/>
				</include>
			</group>
		</group>

		<!-- Visualization -->
		<group if="$(arg visualization)">
			<remap from="apriltags_visualizer_fast_node/apriltags_in" to="apriltags_postprocessing_fast_node/apriltags_out"/>
			<remap from="apriltags_visualizer_global_node/apriltags_in" to="apriltags_postprocessing_global_node/apriltags_out"/>
			<include file="$(find apriltags)/launch/apriltags_visualizer_node.launch">
				<arg name="veh" value="$(arg veh)"/>
				<arg name="sub_node_name" value="fast"/>
			</include>
			<include file="$(find apriltags)/launch/apriltags_visualizer_node.launch">
				<arg name="veh" value="$(arg veh)"/>
				<arg name="sub_node_name" value="global"/>
			</include>
		</group>
	</group>
	<!--End Apriltags -->

	<!-- Start LEDs Detection -->
	<group if="$(arg LED)">
		
		<!-- Detection -->
		<group if="$(arg /LED/detection)">
			<include file="$(find led_detection)/launch/LED_detection.launch">
				<arg name="veh" value="$(arg veh)"/>
				<arg name="config" value="$(arg config)"/>
				<arg name="param_file_name" value="$(arg param_file_name)"/>
			</include>
		</group>

		<group if="$(arg /LED/joystick)">
			<include file="$(find led_joy_mapper)/launch/led_joy_mapper_node.launch">
				<arg name="veh" value="$(arg veh)"/>
				<arg name="config" value="$(arg config)"/>
				<arg name="param_file_name" value="$(arg param_file_name)"/>
			</include>
		</group>

		<group if="$(arg /LED/emitter)">
			<include file="$(find led_emitter)/launch/led_emitter_node.launch">
				<arg name="veh" value="$(arg veh)"/>
				<arg name="config" value="$(arg config)"/>
				<arg name="param_file_name" value="$(arg param_file_name)"/>
			</include>
		</group>

		<!-- TODO do we need some remappings here? -->
		<group if="$(arg /LED/interpreter)">
			<include file="$(find led_interpreter)/launch/led_interpreter_node.launch">
				<arg name="veh" value="$(arg veh)"/>
				<arg name="config" value="$(arg config)"/>
				<arg name="param_file_name" value="$(arg param_file_name)"/>
			</include>
		</group>
		
		<!-- Not launching visualization because it will crash on robot. Can be manually launched from laptop except that things weren't done right in the elemental launch files. Shoule be fixed -->
	</group>

	<!-- End LEDs Detection -->

	<!-- Start Odometry Learning -->
	<group if="$(arg odometry_learning)">
		<group if="$(arg /odometry_learning/kinematics)">
			<!-- run forward_kinematics_node -->
			<remap from="forward_kinematics_node/wheels_cmd" to="wheels_driver_node/wheels_cmd_executed" />
			<remap from="forward_kinematics_node/theta_dot_weights" to="kinematics_learning_node/theta_dot_kinematics_weights" />
			<remap from="forward_kinematics_node/v_weights" to="kinematics_learning_node/v_kinematics_weights" />
			<include file="$(find kinematics)/launch/forward_kinematics_node.launch">
				<arg name="veh" value="$(arg veh)"/>
				<arg name="config" value="$(arg config)"/>
				<arg name="param_file_name" value="$(arg param_file_name)"/>
			</include>
		</group>
	 

		<group if="$(arg /odometry_learning/learning)">
			<!-- run the kinematics_learner_node -->
			<remap from="kinematics_learning_node/v_sample" to="$(arg learning_sensor_node)/v_sample" />
			<remap from="kinematics_learning_node/theta_dot_sample" to="$(arg learning_sensor_node)/theta_dot_sample" />
			<include file="$(find kinematics)/launch/kinematics_learning_node.launch">
				<arg name="veh" value="$(arg veh)"/>
				<arg name="config" value="$(arg config)"/>
				<arg name="param_file_name" value="$(arg param_file_name)"/>
			</include>
		</group>

		<group if="$(arg /odometry_learning/visual_odometry)">
			<!-- not sure what's supposed to go in here. Is it hte position_filter_node? -->
		</group>

	</group>
	<!-- END Odometry Learning -->

	<!-- Start Coordination -->
	<group if="$(arg coordination)">
		<!-- Vehicle Coordinator-->
		<remap from="simple_coordinator_node/mode" to="fsm_node/mode" />
		<include file="$(find veh_coordinator)/launch/simple_coordinator_node.launch">
			<arg name="veh" value="$(arg veh)"/>        
			<arg name="config" value="$(arg config)"/>        
			<arg name="param_file_name" value="$(arg param_file_name)"/>        
		</include>
	</group>
	<!-- End Coordination -->

	<!-- Start Navigation -->
	<group if="$(arg navigation)">
		
		<group if="$(arg /navigation/intersection_control)">
			<!-- open loop intersection_controller -->
			<remap from="open_loop_intersection_controller_node/mode" to="fsm_node/mode"/>
			<remap from="open_loop_intersection_controller_node/lane_pose" to="lane_filter_node/lane_pose"/>
			<remap from="open_loop_intersection_controller_node/stop_line_reading" to="stop_line_filter_node/stop_line_reading"/>
			<include file="$(find intersection_control)/launch/open_loop_intersection_controller_node.launch">
				<arg name="veh" value="$(arg veh)"/>        
				<arg name="config" value="$(arg config)"/>        
				<arg name="param_file_name" value="$(arg param_file_name)"/>        
			</include>
		</group>

		<group if="$(arg /navigation/apriltags_random)">
			<!-- random april tags -->
			<remap from="random_april_tag_turns_node/mode" to="fsm_node/mode"/>
			<remap from="random_april_tag_turns_node/tag"  to="apriltags_postprocessing_global_node/apriltags_out"/>
			<remap from="random_april_tag_turns_node/turn_type" to="open_loop_intersection_control_node/turn_type"/> <!-- remapping outputs since there are two different possible turn types -->

			<include file="$(find navigation)/launch/random_april_tag_turns_node.launch">
				<arg name="veh" value="$(arg veh)"/>        
				<arg name="config" value="$(arg config)"/>        
				<arg name="param_file_name" value="$(arg param_file_name)"/>        
			</include>
		</group>

		<group if="$(arg /navigation/graph_planner)">
		    <remap from="actions_dispatcher/turn_type" to="open_loop_intersection_node/turn_type" /> <!-- remapping outputs since there are two different possible turn types -->

			<include file="$(find navigation)/launch/graph_search_server_node.launch">
				<arg name="map_name" value="$(arg map_name)"/>        
				<arg name="veh" value="$(arg veh)"/>
				<arg name="config" value="$(arg config)"/>        
				<arg name="param_file_name" value="$(arg param_file_name)"/>        
			</include>

            <include file="$(find navigation)/launch/actions_dispatcher_node.launch">
 				<arg name="veh" value="$(arg veh)"/>        
				<arg name="config" value="$(arg config)"/>        
				<arg name="param_file_name" value="$(arg param_file_name)"/>        
            </include>
		</group>
		
	</group>
	<!-- End Navigation -->

	<!-- Start Parallel Autonomy -->
	<group if="$(arg parallel_autonomy)">
		<remap from="lane_supervisor_node/lane_pose" to="lane_filter_node/lane_pose"/>
		<remap from="lane_supervisor_node/wheels_control_joy" to="joy_mapper_node/car_cmd"/>
		<remap from="lane_supervisor_node/wheels_control_lane" to="lane_controller_node/car_cmd"/>
		<remap from="lane_supervisor_node/stop_line_reading" to="stop_line_filter_node/stop_line_reading"/>
		<include file="$(find parallel_autonomy)/launch/lane_supervisor_node.launch">
			<arg name="veh" value="$(arg veh)"/>
			<arg name="config" value="$(arg config)"/>
			<arg name="param_file_name" value="$(arg param_file_name)"/>        
		</include>
	</group>
	<!-- End Parallel Autonomy -->

	<!-- Start Global Localization -->
	<group if="$(arg global_localizer)">
		<!-- TODO -->

	</group>
	<!-- End Global Localization -->

	<!-- Start SLAM -->
	<group if="$(arg SLAM)">
		<!-- TODO -->
	</group>
	<!-- End SLAM -->


	<!-- Start anti-instagram -->
	<group if="$(arg anti_instagram)">
		<!-- TODO -->
	</group>
	<!-- End anti-instagram -->

</launch><|MERGE_RESOLUTION|>--- conflicted
+++ resolved
@@ -7,11 +7,8 @@
 	<arg name="visualization" default="true" />
 	<arg name="verbose" default="true" />
 	<arg name="statistics" default="false"/>
-<<<<<<< HEAD
     <arg name="map_name" default="duckietown_map"/>
-=======
 	<arg name="loc" default="-1"/>
->>>>>>> 6423b523
 	<!-- end basic args -->
  
 <!-- the things that are "on" by default: 
