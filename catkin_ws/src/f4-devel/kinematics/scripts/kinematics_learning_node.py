#!/usr/bin/env python
import rospy, rospkg
from duckietown_msgs.msg import ThetaDotSample, Vsample, KinematicsWeights
from kinematics import Linear_learner
from numpy import *
from threading import Thread, Lock

# Inverse Kinematics Node
# Author: Jason Pazis

class KinematicsLearningNode(object):
    def __init__(self):
        self.node_name = 'kinematics_learning_node'

        self.mutex = Lock()

        # Read parameters
        fi_theta_dot_function = self.setupParameter('~fi_theta_dot_function_param', 'Duty_fi_theta_dot_naive')
        fi_v_function = self.setupParameter('~fi_v_function_param', 'Duty_fi_v_naive')
        #theta_dot_weights = matrix(self.setupParameter('~theta_dot_weights_param', [-1.0]))
        #v_weights = matrix(self.setupParameter('~v_weights_param', [1.0]))
        self.noZeros = self.setupParameter('~learner_number_of_zero_entries', 25)
        self.noThetaDotSamples = 2*self.setupParameter('~learner_number_of_theta_dot_samples_per_direction', 25)
        self.noVsamples = self.setupParameter('~learner_number_of_v_samples', 25)
        self.theta_dot_threshold = self.setupParameter('~learner_theta_dot_threshold', 0.2)
        self.v_disp_threshold = pow(self.setupParameter('~learner_v_disp_threshold', 0.05), 2)
        theta_dot_regularizer = self.setupParameter('~learner_theta_dot_regularizer', 0.01)
        v_regularizer = self.setupParameter('~learner_v_regularizer', 0.01)
        
        # Setup the kinematics learning model
        self.kl = Linear_learner.Linear_learner(fi_theta_dot_function, fi_v_function, theta_dot_regularizer, v_regularizer)

        # Setup publishers and subscribers
        self.pub_theta_dot_kinematics_weights = rospy.Publisher("~theta_dot_kinematics_weights", KinematicsWeights, queue_size=1)
        self.pub_v_kinematics_weights = rospy.Publisher("~v_kinematics_weights", KinematicsWeights, queue_size=1)
        self.sub_theta_dot_sample = rospy.Subscriber("~theta_dot_sample", ThetaDotSample, self.thetaDotSampleCallback)
        self.sub_v_sample = rospy.Subscriber("~v_sample", Vsample, self.vSampleCallback)

        self.theta_dot_negative_index = self.noZeros
        self.theta_dot_positive_index = self.theta_dot_negative_index + self.noThetaDotSamples/2
        self.v_index = self.noZeros
        
        self.theta_dot_d_L = zeros((self.noZeros + self.noThetaDotSamples,1))
        self.theta_dot_d_R = zeros((self.noZeros + self.noThetaDotSamples,1))
        self.theta_dot_dt = zeros((self.noZeros + self.noThetaDotSamples,1))
        self.theta_dot_dt[:self.noZeros,:] = 1 # initialize dt=1 for the dummy zero motion samples
        self.theta_dot_theta_angle_pose_delta = zeros((self.noZeros + self.noThetaDotSamples,1))

        self.v_d_L = zeros((self.noZeros + self.noVsamples,1))
        self.v_d_R = zeros((self.noZeros + self.noVsamples,1))
        self.v_dt = zeros((self.noZeros + self.noVsamples,1))
        self.v_dt[:self.noZeros,:] = 1 # initialize dt=1 for the dummy zero motion samples
        self.v_theta_angle_pose_delta = zeros((self.noZeros + self.noVsamples,1))
        self.v_x_axis_pose_delta = zeros((self.noZeros + self.noVsamples,1))
        self.v_y_axis_pose_delta = zeros((self.noZeros + self.noVsamples,1))
        rospy.loginfo("[%s] has started", self.node_name)

    def thetaDotSampleCallback(self, theta_dot_sample):
        #print 'theta_dot_sample', theta_dot_sample
        self.mutex.acquire()
        # Only use this sample if it is informative
        if (self.theta_dot_negative_index < self.noZeros+self.noThetaDotSamples/2) and (theta_dot_sample.theta_angle_pose_delta/theta_dot_sample.dt <= -self.theta_dot_threshold):
            self.theta_dot_d_L[self.theta_dot_negative_index] = theta_dot_sample.d_L
            self.theta_dot_d_R[self.theta_dot_negative_index] = theta_dot_sample.d_R
            self.theta_dot_dt[self.theta_dot_negative_index] = theta_dot_sample.dt
            self.theta_dot_theta_angle_pose_delta[self.theta_dot_negative_index] = theta_dot_sample.theta_angle_pose_delta
            self.theta_dot_negative_index += 1
        elif (self.theta_dot_positive_index < self.noZeros+self.noThetaDotSamples) and (theta_dot_sample.theta_angle_pose_delta/theta_dot_sample.dt >= self.theta_dot_threshold):
            self.theta_dot_d_L[self.theta_dot_positive_index] = theta_dot_sample.d_L
            self.theta_dot_d_R[self.theta_dot_positive_index] = theta_dot_sample.d_R
            self.theta_dot_dt[self.theta_dot_positive_index] = theta_dot_sample.dt
            self.theta_dot_theta_angle_pose_delta[self.theta_dot_positive_index] = theta_dot_sample.theta_angle_pose_delta
            self.theta_dot_positive_index += 1

        # Only fit when a sufficient number of informative samples has been gathered
        if (self.theta_dot_negative_index >= (self.noZeros+self.noThetaDotSamples/2)) and (self.theta_dot_positive_index >= self.noZeros+self.noThetaDotSamples):
            weights = self.kl.fit_theta_dot(self.theta_dot_d_L, self.theta_dot_d_R, self.theta_dot_dt, self.theta_dot_theta_angle_pose_delta)
            weights = asarray(weights).flatten().tolist()
            # Put the weights in a message and publish
            msg_kinematics_weights = KinematicsWeights()
            msg_kinematics_weights.weights = weights
            self.pub_theta_dot_kinematics_weights.publish(msg_kinematics_weights)
            # reset indices
            self.theta_dot_negative_index = self.noZeros
            self.theta_dot_positive_index = self.theta_dot_negative_index + self.noThetaDotSamples/2
        self.mutex.release()


    def vSampleCallback(self, v_sample):
        #print 'v_sample', v_sample
        # Only use this sample if it is informative
        if (v_sample.x_axis_pose_delta*v_sample.x_axis_pose_delta + v_sample.y_axis_pose_delta*v_sample.y_axis_pose_delta)/v_sample.dt >= self.v_disp_threshold:
            self.mutex.acquire()
            self.v_d_L[self.v_index] = v_sample.d_L
            self.v_d_R[self.v_index] = v_sample.d_R
            self.v_dt[self.v_index] = v_sample.dt
            self.v_theta_angle_pose_delta[self.v_index] = v_sample.theta_angle_pose_delta
            self.v_x_axis_pose_delta[self.v_index] = v_sample.x_axis_pose_delta
            self.v_y_axis_pose_delta[self.v_index] = v_sample.y_axis_pose_delta
            self.v_index += 1

            # Only fit when a sufficient number of samples has been gathered
            if self.v_index >= (self.noZeros+self.noVsamples):
<<<<<<< HEAD
                weights = self.kl.fit_v(self.v_d_L, self.v_d_R, self.v_dt, self.v_theta_angle_pose_delta, self.v_x_axis_pose_delta, self.v_y_axis_pose_delta)
                weights = asarray(weights).flatten().tolist()
                print 'v weights', weights
                # Put the weights in a message and publish
                msg_kinematics_weights = KinematicsWeights()
                msg_kinematics_weights.weights = weights
                self.pub_v_kinematics_weights.publish(msg_kinematics_weights)
=======
                # Only fit if the set contains a sufficient number of samples with large absolute d_L and d_R values
                if (average(abs(self.v_d_L)) > self.duty_threshold) and (average(abs(self.v_d_R)) > self.duty_threshold):
                    weights = self.kl.fit_v(self.v_d_L, self.v_d_R, self.v_dt, self.v_theta_angle_pose_delta, self.v_x_axis_pose_delta, self.v_y_axis_pose_delta)
                    weights = asarray(weights).flatten().tolist()
                    # Put the weights in a message and publish
                    msg_kinematics_weights = KinematicsWeights()
                    msg_kinematics_weights.weights = weights
                    self.pub_v_kinematics_weights.publish(msg_kinematics_weights)
>>>>>>> 79078644
                # reset index
                self.v_index = self.noZeros
            self.mutex.release()


    def setupParameter(self,param_name,default_value):
        value = rospy.get_param(param_name,default_value)
        rospy.set_param(param_name,value) #Write to parameter server for transparancy
        rospy.loginfo("[%s] %s = %s " %(self.node_name,param_name,value))
        return value

if __name__ == '__main__':
    rospy.init_node('kinematics_learning_node', anonymous=False)
    kinematics_learning_node = KinematicsLearningNode()
    rospy.spin()<|MERGE_RESOLUTION|>--- conflicted
+++ resolved
@@ -22,10 +22,10 @@
         self.noZeros = self.setupParameter('~learner_number_of_zero_entries', 25)
         self.noThetaDotSamples = 2*self.setupParameter('~learner_number_of_theta_dot_samples_per_direction', 25)
         self.noVsamples = self.setupParameter('~learner_number_of_v_samples', 25)
-        self.theta_dot_threshold = self.setupParameter('~learner_theta_dot_threshold', 0.2)
-        self.v_disp_threshold = pow(self.setupParameter('~learner_v_disp_threshold', 0.05), 2)
-        theta_dot_regularizer = self.setupParameter('~learner_theta_dot_regularizer', 0.01)
-        v_regularizer = self.setupParameter('~learner_v_regularizer', 0.01)
+        self.theta_dot_threshold = self.setupParameter('~learner_theta_dot_threshold', 0.5)
+        self.v_disp_threshold = pow(self.setupParameter('~learner_v_disp_threshold', 0.1), 2)
+        theta_dot_regularizer = self.setupParameter('~learner_theta_dot_regularizer', 1.0)
+        v_regularizer = self.setupParameter('~learner_v_regularizer', 1.0)
         
         # Setup the kinematics learning model
         self.kl = Linear_learner.Linear_learner(fi_theta_dot_function, fi_v_function, theta_dot_regularizer, v_regularizer)
@@ -60,22 +60,26 @@
         self.mutex.acquire()
         # Only use this sample if it is informative
         if (self.theta_dot_negative_index < self.noZeros+self.noThetaDotSamples/2) and (theta_dot_sample.theta_angle_pose_delta/theta_dot_sample.dt <= -self.theta_dot_threshold):
+            #print 'adding negative'
             self.theta_dot_d_L[self.theta_dot_negative_index] = theta_dot_sample.d_L
             self.theta_dot_d_R[self.theta_dot_negative_index] = theta_dot_sample.d_R
             self.theta_dot_dt[self.theta_dot_negative_index] = theta_dot_sample.dt
             self.theta_dot_theta_angle_pose_delta[self.theta_dot_negative_index] = theta_dot_sample.theta_angle_pose_delta
             self.theta_dot_negative_index += 1
         elif (self.theta_dot_positive_index < self.noZeros+self.noThetaDotSamples) and (theta_dot_sample.theta_angle_pose_delta/theta_dot_sample.dt >= self.theta_dot_threshold):
+            #print 'adding positive'
             self.theta_dot_d_L[self.theta_dot_positive_index] = theta_dot_sample.d_L
             self.theta_dot_d_R[self.theta_dot_positive_index] = theta_dot_sample.d_R
             self.theta_dot_dt[self.theta_dot_positive_index] = theta_dot_sample.dt
             self.theta_dot_theta_angle_pose_delta[self.theta_dot_positive_index] = theta_dot_sample.theta_angle_pose_delta
             self.theta_dot_positive_index += 1
 
+        print 'theta_dot_negative_index', self.theta_dot_negative_index, 'theta_dot_positive_index', self.theta_dot_positive_index
         # Only fit when a sufficient number of informative samples has been gathered
         if (self.theta_dot_negative_index >= (self.noZeros+self.noThetaDotSamples/2)) and (self.theta_dot_positive_index >= self.noZeros+self.noThetaDotSamples):
             weights = self.kl.fit_theta_dot(self.theta_dot_d_L, self.theta_dot_d_R, self.theta_dot_dt, self.theta_dot_theta_angle_pose_delta)
             weights = asarray(weights).flatten().tolist()
+            print 'theta_dot weights', weights
             # Put the weights in a message and publish
             msg_kinematics_weights = KinematicsWeights()
             msg_kinematics_weights.weights = weights
@@ -101,7 +105,6 @@
 
             # Only fit when a sufficient number of samples has been gathered
             if self.v_index >= (self.noZeros+self.noVsamples):
-<<<<<<< HEAD
                 weights = self.kl.fit_v(self.v_d_L, self.v_d_R, self.v_dt, self.v_theta_angle_pose_delta, self.v_x_axis_pose_delta, self.v_y_axis_pose_delta)
                 weights = asarray(weights).flatten().tolist()
                 print 'v weights', weights
@@ -109,16 +112,6 @@
                 msg_kinematics_weights = KinematicsWeights()
                 msg_kinematics_weights.weights = weights
                 self.pub_v_kinematics_weights.publish(msg_kinematics_weights)
-=======
-                # Only fit if the set contains a sufficient number of samples with large absolute d_L and d_R values
-                if (average(abs(self.v_d_L)) > self.duty_threshold) and (average(abs(self.v_d_R)) > self.duty_threshold):
-                    weights = self.kl.fit_v(self.v_d_L, self.v_d_R, self.v_dt, self.v_theta_angle_pose_delta, self.v_x_axis_pose_delta, self.v_y_axis_pose_delta)
-                    weights = asarray(weights).flatten().tolist()
-                    # Put the weights in a message and publish
-                    msg_kinematics_weights = KinematicsWeights()
-                    msg_kinematics_weights.weights = weights
-                    self.pub_v_kinematics_weights.publish(msg_kinematics_weights)
->>>>>>> 79078644
                 # reset index
                 self.v_index = self.noZeros
             self.mutex.release()
