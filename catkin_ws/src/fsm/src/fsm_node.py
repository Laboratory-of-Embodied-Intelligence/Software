#!/usr/bin/env python
import rospy
from duckietown_msgs.msg import FSMState, BoolStamped
from duckietown_msgs.srv import SetFSMState, SetFSMStateRequest, SetFSMStateResponse

class FSMNode(object):
    def __init__(self):
<<<<<<< HEAD
        self.actual = FSMState()
        self.actual.state = FSMState.LANE_FOLLOWING
        self.actual.header.stamp = rospy.Time.now()
        self.in_lane = False
        self.at_stop_line = False
        self.intersection_go = False
        self.intersection_done = False
        self.vehicle_detected = False
        self.obstacle_found = False

        # Save the name of the node
        self.node_name = rospy.get_name()
        
        rospy.loginfo("[%s] Initialzing." %(self.node_name))

        # Setup publishers
        self.pub_topic_mode = rospy.Publisher("~mode",FSMState, queue_size=1, latch=True)
        self.pub_topic_intersection_done = rospy.Publisher("~intersection_done",Bool, queue_size=1)
        self.pub_topic_intersection_go = rospy.Publisher("~intersection_go",Bool, queue_size=1)
        self.pub_topic_april_tags_switch = rospy.Publisher("apriltags/switch",BoolStamped, queue_size=1, latch=True)

        # Setup subscribers
        self.sub_topic_in_lane = rospy.Subscriber("~lane_pose", LanePose, self.cbInLane, queue_size=1)
        self.sub_topic_at_stop_line = rospy.Subscriber("~stop_line_reading", StopLineReading, self.cbAtStopLine, queue_size=1)
        self.sub_topic_intersection_go = rospy.Subscriber("~clearance_to_go", CoordinationClearance, self.cbIntersectionGo, queue_size=1)
        self.sub_topic_intersection_done = rospy.Subscriber("~intersection_done", BoolStamped, self.cbIntersectionDone, queue_size=1)
        self.sub_topic_vehicle_detected = rospy.Subscriber("~vehicle_detected",Bool,self.cbVehicleDetected, queue_size=1)
        self.sub_topic_obstacle_found = rospy.Subscriber("~object_too_close", BoolStamped, self.cbObstacleFound, queue_size=1)

        # Read parameters
        rospy.loginfo("[%s] Initialzed." %(self.node_name))

    def cbObstacleFound(self, obs_msg):
        self.obstacle_found = obs_msg.data
        self.updateState(obs_msg.header.stamp)

    def cbIntersectionDone(self, done_msg):
        #print done_msg
        self.intersection_done = done_msg.data
        self.updateState(done_msg.header.stamp)

    def cbVehicleDetected(self, in_lane_msg):
        print "FSM Vehicle Detected: [%r]" % in_lane_msg
        self.vehicle_detected = in_lane_msg.data
        self.updateState()

    def cbInLane(self, lane_pose_msg):
        #print lane_pose_msg
        self.in_lane = lane_pose_msg.in_lane
        self.updateState(lane_pose_msg.header.stamp)

    def cbAtStopLine(self, stop_line_reading_msg):
        #print stop_line_reading_msg
        self.at_stop_line = stop_line_reading_msg.at_stop_line
        self.updateState(stop_line_reading_msg.header.stamp)

    def cbIntersectionGo(self, go_msg):
        #print go_msg
        self.intersection_go = (go_msg.status == CoordinationClearance.GO)
        self.updateState(go_msg.header.stamp)

    def updateState(self,stamp):
        previousState = self.actual.state
        if(self.actual.state == self.actual.LANE_FOLLOWING):
            if(self.at_stop_line == True):
                self.actual.state = self.actual.COORDINATION
            elif(self.vehicle_detected == True):
                self.actual.state = self.actual.VEHICLE_AVOIDANCE
            elif(self.obstacle_found):
                self.actual.state = self.actual.OBSTACLE_AVOID
        elif(self.actual.state == self.actual.COORDINATION):
            self.actual.state = self.actual.LANE_FOLLOWING
            #if(self.intersection_go == True):
            #    self.actual.state = self.actual.INTERSECTION_CONTROL
            #    self.intersection_go = False
        elif(self.actual.state == self.actual.INTERSECTION_CONTROL):
            if(self.in_lane == True and self.intersection_done == True):
                self.actual.state = self.actual.LANE_FOLLOWING
                self.intersection_done = False
        elif(self.actual.state == self.actual.VEHICLE_AVOIDANCE):
            if(self.vehicle_detected == False and self.in_lane):
        elif(self.actual.state == self.actual.OBSTACLE_AVOID):
            if(self.obstacle_found == True):
                self.actual.state = self.actual.OBSTACLE_AVOID
            else:
                self.actual.state = self.actual.LANE_FOLLOWING

    def setAprilTagSwitch(self,state):
        aprilTagOn = BoolStamped()
        aprilTagOn.header.stamp = rospy.Time.now()
        aprilTagOn.data = state
        self.pub_topic_april_tags_switch.publish(aprilTagOn)
   
    def setupParameter(self,param_name,default_value):
        value = rospy.get_param(param_name,default_value)
        rospy.set_param(param_name,value) #Write to parameter server for transparancy
        rospy.loginfo("[%s] %s = %s " %(self.node_name,param_name,value))
        return value
=======
        self.node_name = rospy.get_name()

        # Build transition dictionray
        self.states_dict = rospy.get_param("~states")

        # Setup initial state
        self.state_msg = FSMState()
        self.state_msg.state = rospy.get_param("~initial_state")
        self.state_msg.header.stamp = rospy.Time.now()
        # Setup publisher and publish initial state
        self.pub_state = rospy.Publisher("~mode",FSMState,queue_size=1,latch=True)
    
        # Provide service
        self.srv_state = rospy.Service("~set_state",SetFSMState,self.cbSrvSetState)

        # Construct publishers
        self.pub_dict = dict()
        nodes = rospy.get_param("~nodes")
        for node_name, topic_name in nodes.items():
            self.pub_dict[node_name] = rospy.Publisher(topic_name, BoolStamped, queue_size=1, latch=True)

        # Construct subscribers
        param_events_dict = rospy.get_param("~events")
        self.sub_list = list()
        self.event_names = list()
        for event_name, topic_name in param_events_dict.items():
            self.sub_list.append(rospy.Subscriber("%s"%(topic_name), BoolStamped, self.cbEvent, callback_args=event_name))

        # Publish initial state
        self.publish()

    def _getNextState(self, state_name, event_name):
        state_dict = self.states_dict.get(state_name)
        if state_dict is None:
            rospy.logwarn("[%s] %s not defined. Treat as terminal. "%(self.node_name,state_name))
            return None
        else:
            if "transitions" in state_dict.keys():
                next_state = state_dict["transitions"].get(event_name)
            else:
                next_state = None
            return next_state
                

    def _getActiveNodes(self,state_name):
        state_dict = self.states_dict.get(state_name)
        if state_dict is None:
            rospy.logwarn("[%s] %s not defined. Treat as terminal. "%(self.node_name,state_name))
            return None
        else:
            active_nodes = state_dict.get("active_nodes")
            if active_nodes is None:
                rospy.logwarn("[%s] No active nodes defined for %s. Deactive all nodes."%(self.node_name,state_name))
                active_nodes = []
            return active_nodes

    def publish(self):
        self.publishBools()
        self.publishState()

    def cbSrvSetState(self,req):
        self.state_msg.header.stamp = rospy.Time.now()
        self.state_msg.state = req.state
        self.publish()
        return SetFSMStateResponse()

    def publishState(self):
        self.pub_state.publish(self.state_msg)
        rospy.loginfo("[%s] FSMState: %s" %(self.node_name, self.state_msg.state))

    def publishBools(self):
        msg = BoolStamped()
        msg.header.stamp = self.state_msg.header.stamp
        active_nodes = self._getActiveNodes(self.state_msg.state)
        if active_nodes is None:
            active_nodes = []

        for node_name, node_pub in self.pub_dict.items():
            msg.data = False
            node_state = "OFF"
            if node_name in active_nodes:
                msg.data = True
                node_state = "ON"
            node_pub.publish(msg)
            rospy.loginfo("[%s] Node %s set to %s." %(self.node_name, node_name, node_state))

    def cbEvent(self,msg,event_name):
        if (msg.data):
            # Update timestamp
            rospy.loginfo("[%s] Event: %s" %(self.node_name,event_name))
            self.state_msg.header.stamp = msg.header.stamp
            next_state = self._getNextState(self.state_msg.state,event_name)
            if next_state is not None:
                # Has a defined transition
                self.state_msg.state = next_state
                self.publish()
>>>>>>> 49620d6f

    def on_shutdown(self):
        rospy.loginfo("[%s] Shutting down." %(self.node_name))

if __name__ == '__main__':
    # Initialize the node with rospy
    rospy.init_node('fsm_node', anonymous=False)

    # Create the NodeName object
    node = FSMNode()

    # Setup proper shutdown behavior 
    rospy.on_shutdown(node.on_shutdown)
    # Keep it spinning to keep the node alive
    rospy.spin()<|MERGE_RESOLUTION|>--- conflicted
+++ resolved
@@ -5,106 +5,6 @@
 
 class FSMNode(object):
     def __init__(self):
-<<<<<<< HEAD
-        self.actual = FSMState()
-        self.actual.state = FSMState.LANE_FOLLOWING
-        self.actual.header.stamp = rospy.Time.now()
-        self.in_lane = False
-        self.at_stop_line = False
-        self.intersection_go = False
-        self.intersection_done = False
-        self.vehicle_detected = False
-        self.obstacle_found = False
-
-        # Save the name of the node
-        self.node_name = rospy.get_name()
-        
-        rospy.loginfo("[%s] Initialzing." %(self.node_name))
-
-        # Setup publishers
-        self.pub_topic_mode = rospy.Publisher("~mode",FSMState, queue_size=1, latch=True)
-        self.pub_topic_intersection_done = rospy.Publisher("~intersection_done",Bool, queue_size=1)
-        self.pub_topic_intersection_go = rospy.Publisher("~intersection_go",Bool, queue_size=1)
-        self.pub_topic_april_tags_switch = rospy.Publisher("apriltags/switch",BoolStamped, queue_size=1, latch=True)
-
-        # Setup subscribers
-        self.sub_topic_in_lane = rospy.Subscriber("~lane_pose", LanePose, self.cbInLane, queue_size=1)
-        self.sub_topic_at_stop_line = rospy.Subscriber("~stop_line_reading", StopLineReading, self.cbAtStopLine, queue_size=1)
-        self.sub_topic_intersection_go = rospy.Subscriber("~clearance_to_go", CoordinationClearance, self.cbIntersectionGo, queue_size=1)
-        self.sub_topic_intersection_done = rospy.Subscriber("~intersection_done", BoolStamped, self.cbIntersectionDone, queue_size=1)
-        self.sub_topic_vehicle_detected = rospy.Subscriber("~vehicle_detected",Bool,self.cbVehicleDetected, queue_size=1)
-        self.sub_topic_obstacle_found = rospy.Subscriber("~object_too_close", BoolStamped, self.cbObstacleFound, queue_size=1)
-
-        # Read parameters
-        rospy.loginfo("[%s] Initialzed." %(self.node_name))
-
-    def cbObstacleFound(self, obs_msg):
-        self.obstacle_found = obs_msg.data
-        self.updateState(obs_msg.header.stamp)
-
-    def cbIntersectionDone(self, done_msg):
-        #print done_msg
-        self.intersection_done = done_msg.data
-        self.updateState(done_msg.header.stamp)
-
-    def cbVehicleDetected(self, in_lane_msg):
-        print "FSM Vehicle Detected: [%r]" % in_lane_msg
-        self.vehicle_detected = in_lane_msg.data
-        self.updateState()
-
-    def cbInLane(self, lane_pose_msg):
-        #print lane_pose_msg
-        self.in_lane = lane_pose_msg.in_lane
-        self.updateState(lane_pose_msg.header.stamp)
-
-    def cbAtStopLine(self, stop_line_reading_msg):
-        #print stop_line_reading_msg
-        self.at_stop_line = stop_line_reading_msg.at_stop_line
-        self.updateState(stop_line_reading_msg.header.stamp)
-
-    def cbIntersectionGo(self, go_msg):
-        #print go_msg
-        self.intersection_go = (go_msg.status == CoordinationClearance.GO)
-        self.updateState(go_msg.header.stamp)
-
-    def updateState(self,stamp):
-        previousState = self.actual.state
-        if(self.actual.state == self.actual.LANE_FOLLOWING):
-            if(self.at_stop_line == True):
-                self.actual.state = self.actual.COORDINATION
-            elif(self.vehicle_detected == True):
-                self.actual.state = self.actual.VEHICLE_AVOIDANCE
-            elif(self.obstacle_found):
-                self.actual.state = self.actual.OBSTACLE_AVOID
-        elif(self.actual.state == self.actual.COORDINATION):
-            self.actual.state = self.actual.LANE_FOLLOWING
-            #if(self.intersection_go == True):
-            #    self.actual.state = self.actual.INTERSECTION_CONTROL
-            #    self.intersection_go = False
-        elif(self.actual.state == self.actual.INTERSECTION_CONTROL):
-            if(self.in_lane == True and self.intersection_done == True):
-                self.actual.state = self.actual.LANE_FOLLOWING
-                self.intersection_done = False
-        elif(self.actual.state == self.actual.VEHICLE_AVOIDANCE):
-            if(self.vehicle_detected == False and self.in_lane):
-        elif(self.actual.state == self.actual.OBSTACLE_AVOID):
-            if(self.obstacle_found == True):
-                self.actual.state = self.actual.OBSTACLE_AVOID
-            else:
-                self.actual.state = self.actual.LANE_FOLLOWING
-
-    def setAprilTagSwitch(self,state):
-        aprilTagOn = BoolStamped()
-        aprilTagOn.header.stamp = rospy.Time.now()
-        aprilTagOn.data = state
-        self.pub_topic_april_tags_switch.publish(aprilTagOn)
-   
-    def setupParameter(self,param_name,default_value):
-        value = rospy.get_param(param_name,default_value)
-        rospy.set_param(param_name,value) #Write to parameter server for transparancy
-        rospy.loginfo("[%s] %s = %s " %(self.node_name,param_name,value))
-        return value
-=======
         self.node_name = rospy.get_name()
 
         # Build transition dictionray
@@ -201,7 +101,6 @@
                 # Has a defined transition
                 self.state_msg.state = next_state
                 self.publish()
->>>>>>> 49620d6f
 
     def on_shutdown(self):
         rospy.loginfo("[%s] Shutting down." %(self.node_name))
