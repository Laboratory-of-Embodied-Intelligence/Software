#!/usr/bin/env python
import rospy
#from duckietown_msgs.msg import WheelsCmdStamped, ControlMode
from duckietown_msgs.msg import WheelsCmdStamped, FSMState

class WheelsCmdSwitchNode(object):
    def __init__(self):
        self.node_name = rospy.get_name()
        rospy.loginfo("[%s] Initializing " %(self.node_name))
        
        self.mode_msg = FSMState()
        self.mode_msg.state = FSMState.LANE_FOLLOWING
        self.cmd_dict = {}
        self.cmd_dict[FSMState.LANE_FOLLOWING] = None
        self.cmd_dict[FSMState.INTERSECTION_CONTROL] = None
        self.cmd_dict[FSMState.COORDINATION] = None
<<<<<<< HEAD
        self.cmd_dict[FSMState.VEHICLE_AVOIDANCE] = None
=======
        self.cmd_dict[FSMState.OBSTACLE_AVOID] = None
>>>>>>> 0934d065

        self.mode_name_dict = {}
        self.mode_name_dict[FSMState.LANE_FOLLOWING] = "LANE_FOLLOWING"
        self.mode_name_dict[FSMState.INTERSECTION_CONTROL] = "INTERSECTION_CONTROL"
        self.mode_name_dict[FSMState.COORDINATION] = "COORDINATION_CONTROL"
<<<<<<< HEAD
        self.mode_name_dict[FSMState.VEHICLE_AVOIDANCE] = "VEHICLE_AVOIDANCE"
=======
        self.mode_name_dict[FSMState.OBSTACLE_AVOID] = "OBSTACLE_AVOID"
>>>>>>> 0934d065

        # Setup publishers
        self.pub_wheels_cmd = rospy.Publisher("~wheels_cmd", WheelsCmdStamped, queue_size=1)

        # Setup subscribers
        self.sub_mode = rospy.Subscriber("~mode", FSMState, self.cbMode, queue_size=1)
        self.sub_lane = rospy.Subscriber("~wheels_cmd_lane", WheelsCmdStamped, self.cbWheelsCmd, queue_size=1, callback_args=FSMState.LANE_FOLLOWING)
        self.sub_lane = rospy.Subscriber("~simple_stop_commands", WheelsCmdStamped, self.cbWheelsCmd, queue_size=1, callback_args=FSMState.OBSTACLE_AVOID)
        self.sub_interestion = rospy.Subscriber("~wheels_cmd_intersection", WheelsCmdStamped, self.cbWheelsCmd, queue_size=1, callback_args=FSMState.INTERSECTION_CONTROL)
        self.sub_coordination = rospy.Subscriber("~wheels_cmd_coordination", WheelsCmdStamped, self.cbWheelsCmd, queue_size=1, callback_args=FSMState.COORDINATION)
        self.sub_vehicle_avoidance = rospy.Subscriber("~wheels_cmd_avoidance", WheelsCmdStamped, self.cbWheelsCmd, queue_size=1, callback_args=FSMState.VEHICLE_AVOIDANCE)

    def pubWheelsCmd(self):
        cmd_msg = self.cmd_dict[self.mode_msg.state]
        if cmd_msg is None:
            cmd_msg = WheelsCmdStamped()
            cmd_msg.vel_left=0.0
            cmd_msg.vel_right=0.0
            cmd_msg.header.stamp = rospy.Time.now()
        self.pub_wheels_cmd.publish(cmd_msg)

    def cbMode(self,mode_msg):
        if not self.mode_msg.state == mode_msg.state:
            rospy.loginfo("[%s] Switching to %s" %(self.node_name,self.mode_name_dict[mode_msg.state]))
            #THESE LINES WERE NOT IN THE IF STATEMENT ORIGINALLY!!!!!
            self.mode_msg = mode_msg
            # Always publish a cmd when changing mode.
            self.pubWheelsCmd()

    def cbWheelsCmd(self,cmd_msg,cb_args):
        # Save the cmd_msg 
        self.cmd_dict[cb_args] = cmd_msg
        # Publish if the received cmd channel matches the current mode
        #rospy.loginfo("cb_args is [%d]. Mode is [%d]." %(cb_args, self.mode_msg.state))
        if cb_args == self.mode_msg.state:
            self.pubWheelsCmd()

    # def setupParam(self,param_name,default_value):
    #     value = rospy.get_param(param_name,default_value)
    #     rospy.set_param(param_name,value) #Write to parameter server for transparancy
    #     rospy.loginfo("[%s] %s = %s " %(self.node_name,param_name,value))
    #     return value

    def on_shutdown(self):
        rospy.loginfo("[%s] Shutting down." %(self.node_name))

if __name__ == '__main__':
    # Initialize the node with rospy
    rospy.init_node('wheels_cmd_switch_node', anonymous=False)
    # Create the DaguCar object
    node = WheelsCmdSwitchNode()
    # Setup proper shutdown behavior 
    rospy.on_shutdown(node.on_shutdown)
    # Keep it spinning to keep the node alive
    rospy.spin()<|MERGE_RESOLUTION|>--- conflicted
+++ resolved
@@ -14,21 +14,15 @@
         self.cmd_dict[FSMState.LANE_FOLLOWING] = None
         self.cmd_dict[FSMState.INTERSECTION_CONTROL] = None
         self.cmd_dict[FSMState.COORDINATION] = None
-<<<<<<< HEAD
         self.cmd_dict[FSMState.VEHICLE_AVOIDANCE] = None
-=======
         self.cmd_dict[FSMState.OBSTACLE_AVOID] = None
->>>>>>> 0934d065
 
         self.mode_name_dict = {}
         self.mode_name_dict[FSMState.LANE_FOLLOWING] = "LANE_FOLLOWING"
         self.mode_name_dict[FSMState.INTERSECTION_CONTROL] = "INTERSECTION_CONTROL"
         self.mode_name_dict[FSMState.COORDINATION] = "COORDINATION_CONTROL"
-<<<<<<< HEAD
         self.mode_name_dict[FSMState.VEHICLE_AVOIDANCE] = "VEHICLE_AVOIDANCE"
-=======
         self.mode_name_dict[FSMState.OBSTACLE_AVOID] = "OBSTACLE_AVOID"
->>>>>>> 0934d065
 
         # Setup publishers
         self.pub_wheels_cmd = rospy.Publisher("~wheels_cmd", WheelsCmdStamped, queue_size=1)
