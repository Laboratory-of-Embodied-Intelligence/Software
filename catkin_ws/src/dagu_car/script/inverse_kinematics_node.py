--- conflicted
+++ resolved
@@ -116,25 +116,12 @@
         k_l = self.gain - self.trim
         k_r = self.gain + self.trim
         
-        # conversion from linear and angular velocities to motor rotation rate
-<<<<<<< HEAD
-        #omega_r = (msg_car_cmd.v + 0.5 * msg_car_cmd.omega * self.baseline) / self.radius_r
-        #omega_l = (msg_car_cmd.v - 0.5 * msg_car_cmd.omega * self.baseline) / self.radius_l
-
-        # conversion from motor rotation rate to duty cycle
-        #u_r = omega_r / self.k_r
-        #u_l = omega_l / self.k_l
-
-        u_r = msg_car_cmd.v + msg_car_cmd.omega
-        u_l = msg_car_cmd.v - msg_car_cmd.omega
-=======
         omega_r = (msg_car_cmd.v + 0.5 * msg_car_cmd.omega * self.baseline) / self.radius
         omega_l = (msg_car_cmd.v - 0.5 * msg_car_cmd.omega * self.baseline) / self.radius
         
         # conversion from motor rotation rate to duty cycle
         u_r = omega_r / k_r
         u_l = omega_l / k_l
->>>>>>> f5b7db88
 
         # Put the wheel commands in a message and publish
         msg_wheels_cmd = WheelsCmdStamped()
