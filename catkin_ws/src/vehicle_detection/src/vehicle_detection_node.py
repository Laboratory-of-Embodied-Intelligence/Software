--- conflicted
+++ resolved
@@ -76,16 +76,13 @@
 				image_cv_gray = cv2.cvtColor(image_cv, cv2.COLOR_RGB2GRAY)
 				with stopit.ThreadingTimeout(self.detection_max_time) as \
 						ctx_mgr:
-<<<<<<< HEAD
+					start = rospy.Time.now()
 					(detection, corners) = cv2.findChessboardCorners(image_cv_gray, 
 						self.chessboard_dims, flags=cv2.CALIB_CB_FAST_CHECK)
-=======
-					start = rospy.Time.now()
 					(detection, corners) = cv2.findChessboardCorners(image_cv, 
 						self.chessboard_dims)
 					elapsed_time = (rospy.Time.now() - start).to_sec()
 					self.pub_time_elapsed.publish(elapsed_time)
->>>>>>> 32933785
 				if not ctx_mgr:	
 					corners_msg_out.detection.data = False
 					self.pub_corners.publish(corners_msg_out)
