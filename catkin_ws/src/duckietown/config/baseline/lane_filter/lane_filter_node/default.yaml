# default parameters for lane_filter/lane_filter_node
mean_d_0: 0
mean_phi_0: 0
sigma_d_0: 0.1
sigma_phi_0: 0.1
delta_d: 0.02
delta_phi: 0.05
d_max: 0.3
d_min: -0.3
phi_min: -1.5
phi_max: 1.5
cov_v: 0.5
linewidth_white: 0.05
linewidth_yellow: 0.025
lanewidth: 0.20
min_max: 0.3
<<<<<<< HEAD

# maximum segment distance:
use_maximum_segment_dist: False
max_segment_dist: 0.3

# minimum number of segments for generating measurement:
use_min_segs: False
min_segs: 10

# distance weighting:
use_distance_weighting: False
zero_val: 1
l_peak: 1
peak_val: 10
l_max: 2

#propagation
use_propagation: False
sigma_d_mask: 0.05
sigma_phi_mask: 0.05
=======
min_segs: 10
max_segment_dist: 0.3
min_max: 0.4
min_segs: 10
>>>>>>> 008f6d49
<|MERGE_RESOLUTION|>--- conflicted
+++ resolved
@@ -14,15 +14,15 @@
 linewidth_yellow: 0.025
 lanewidth: 0.20
 min_max: 0.3
-<<<<<<< HEAD
+
+# minimum number of segments for generating measurement:
+use_min_segs: False
+min_segs: 10
 
 # maximum segment distance:
 use_maximum_segment_dist: False
 max_segment_dist: 0.3
-
-# minimum number of segments for generating measurement:
-use_min_segs: False
-min_segs: 10
+min_max: 0.4
 
 # distance weighting:
 use_distance_weighting: False
@@ -34,10 +34,4 @@
 #propagation
 use_propagation: False
 sigma_d_mask: 0.05
-sigma_phi_mask: 0.05
-=======
-min_segs: 10
-max_segment_dist: 0.3
-min_max: 0.4
-min_segs: 10
->>>>>>> 008f6d49
+sigma_phi_mask: 0.05