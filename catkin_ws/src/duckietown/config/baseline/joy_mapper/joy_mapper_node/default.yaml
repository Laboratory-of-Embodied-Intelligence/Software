--- conflicted
+++ resolved
@@ -1,7 +1,3 @@
 # Parameters for joy_mapper/joy_mapper
 speed_gain: 0.5
-<<<<<<< HEAD
 steer_gain: 8
-=======
-steer_gain: 4.0
->>>>>>> e08c5131
