--- conflicted
+++ resolved
@@ -4,19 +4,8 @@
   radius_l:     0.02
   radius_r:     0.02
   baseline_lr:  0.217
-<<<<<<< HEAD
-  fi_theta_dot_function: Duty_fi_linear
-  fi_v_function: Duty_fi_linear
-  theta_dot_weights: [-0.01883726, 2.66072704, -1.69912217]
-  v_weights: [0.05363053, 1.68938573, 0.2379431]
-  learner_duty_threshold: 0.1
-=======
   fi_theta_dot_function_param: Duty_fi_linear
   fi_v_function_param: Duty_fi_linear
-  theta_dot_weights_param: [0.0, -1.0, 1.0]
-  v_weights_param: [0.0, 0.5, 0.5]
-#  fi_theta_dot_function: Duty_fi_theta_dot_naive
-#  fi_v_function: Duty_fi_v_naive
-#  theta_dot_weights: [-1.0]
-#  v_weights: [1.0]
->>>>>>> 0c4c62b5
+  theta_dot_weights_param: [-0.01883726, 2.66072704, -1.69912217]
+  v_weights_param: [0.05363053, 1.68938573, 0.2379431]
+  learner_duty_threshold: 0.1