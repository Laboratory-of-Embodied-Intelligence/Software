  # default parameters for forward_kinematics_node and inverse_kinematics_node
<<<<<<< HEAD
  K_l:          28.6
  K_r:          25.9
  radius_l:     0.02
  radius_r:     0.02
  baseline_lr:  0.217
#  fi_theta_dot_function_param: Duty_fi_linear_no_constant
#  fi_v_function_param: Duty_fi_linear_no_constant
#  theta_dot_weights_param: [-1, 1]
#  v_weights_param: [1, 1]
#  fi_theta_dot_function_param: Duty_fi_linear_no_constant
#  fi_v_function_param: Duty_fi_linear_no_constant
#  theta_dot_weights_param: [-1.0, 1.0]
#  v_weights_param: [1.0, 1.0]
  learner_duty_threshold: 0.2
  learner_number_of_zero_entries: 10

  fi_theta_dot_function_param: Duty_fi_theta_dot_compound_linear
  fi_v_function_param: Duty_fi_v_compound_linear
  theta_dot_weights_param: [-1.0, 0.0]
  v_weights_param: [1.0, 0.0]

#  fi_theta_dot_function_param: Duty_fi_theta_dot_naive
#  fi_v_function_param: Duty_fi_v_naive
#  theta_dot_weights_param: [-1.0]
#  v_weights_param: [1.0]
=======
  fi_theta_dot_function_param: Duty_fi_linear_no_constant
  fi_v_function_param: Duty_fi_linear_no_constant
  theta_dot_weights_param: [-3.049260309, 2.702093332]
  v_weights_param: [0.2673846771, 0.2396944977]
  learner_duty_threshold: 0.1
  learner_number_of_zero_entries: 10
  learner_number_of_v_samples: 150
  learner_number_of_theta_dot_samples_per_direction: 100
>>>>>>> 79078644
<|MERGE_RESOLUTION|>--- conflicted
+++ resolved
@@ -1,5 +1,4 @@
   # default parameters for forward_kinematics_node and inverse_kinematics_node
-<<<<<<< HEAD
   K_l:          28.6
   K_r:          25.9
   radius_l:     0.02
@@ -13,8 +12,6 @@
 #  fi_v_function_param: Duty_fi_linear_no_constant
 #  theta_dot_weights_param: [-1.0, 1.0]
 #  v_weights_param: [1.0, 1.0]
-  learner_duty_threshold: 0.2
-  learner_number_of_zero_entries: 10
 
   fi_theta_dot_function_param: Duty_fi_theta_dot_compound_linear
   fi_v_function_param: Duty_fi_v_compound_linear
@@ -24,14 +21,4 @@
 #  fi_theta_dot_function_param: Duty_fi_theta_dot_naive
 #  fi_v_function_param: Duty_fi_v_naive
 #  theta_dot_weights_param: [-1.0]
-#  v_weights_param: [1.0]
-=======
-  fi_theta_dot_function_param: Duty_fi_linear_no_constant
-  fi_v_function_param: Duty_fi_linear_no_constant
-  theta_dot_weights_param: [-3.049260309, 2.702093332]
-  v_weights_param: [0.2673846771, 0.2396944977]
-  learner_duty_threshold: 0.1
-  learner_number_of_zero_entries: 10
-  learner_number_of_v_samples: 150
-  learner_number_of_theta_dot_samples_per_direction: 100
->>>>>>> 79078644
+#  v_weights_param: [1.0]