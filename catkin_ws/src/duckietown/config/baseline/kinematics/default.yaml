--- conflicted
+++ resolved
@@ -4,13 +4,6 @@
   radius_l:     0.02
   radius_r:     0.02
   baseline_lr:  0.217
-<<<<<<< HEAD
-  fi_theta_dot_function_param: Duty_fi_linear
-  fi_v_function_param: Duty_fi_linear
-  theta_dot_weights_param: [0.0, -2.6359447, 2.387096774]
-  v_weights_param: [0.0, 0.286, 0.259]
-  learner_duty_threshold: 0.1
-=======
   fi_theta_dot_function_param: Duty_fi_linear_no_constant
   fi_v_function_param: Duty_fi_linear_no_constant
   theta_dot_weights_param: [-2.289437875209187, 1.9536465446325462]
@@ -19,5 +12,4 @@
 #  fi_v_function_param: Duty_fi_linear_no_constant
 #  theta_dot_weights_param: [-1.0, 1.0]
 #  v_weights_param: [1.0, 1.0]
-  learner_duty_threshold: 0.2
->>>>>>> 5fd33ad5
+  learner_duty_threshold: 0.2