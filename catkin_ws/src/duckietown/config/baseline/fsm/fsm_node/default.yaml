# Initail state of the FSM
initial_state: "JOYSTICK_CONTROL"

events: #Maps from subscribing topic to signal ids
  joystick_override_on: 
    topic: "joy_mapper_node/joystick_override"
    msg_type: "BoolStamped"
    trigger: True
  joystick_override_off: 
    topic: "joy_mapper_node/joystick_override"
    msg_type: "BoolStamped"
    trigger: False
  parallel_autonomy_on:
    topic: "joy_mapper_node/parallel_autonomy"
    msg_type: "BoolStamped"
    trigger: True
  parallel_autonomy_off:
    topic: "joy_mapper_node/parallel_autonomy"
    msg_type: "BoolStamped"
    trigger: False
  start_avoidance:
    topic: "joy_mapper_node/start_avoidance"
    msg_type: "BoolStamped"
    trigger: True
  at_stop_line:
    topic: "stop_line_filter_node/at_stop_line"
    msg_type: "BoolStamped"
    trigger: True
  intersection_go:
    topic: "simple_coordinator_node/intersection_go"
    msg_type: "BoolStamped"
    trigger: True
  intersection_done:
    topic: "open_loop_intersection_control_node/intersection_done"
    msg_type: "BoolStamped"
    trigger: True
  intersection_done_and_in_lane:
    topic: "logic_gate_node/intersection_done_and_in_lane"
    msg_type: "BoolStamped"
    trigger: True
  intersection_done_and_in_lane_and_parallel_autonomy:
    topic: "logic_gate_node/intersection_done_and_in_lane_and_parallel_autonomy"
    msg_type: "BoolStamped"
    trigger: True
  obstacle_detection:
    topic: "obstacle_safety_node/object_too_close"
    msg_type: "BoolStamped"
    trigger: True
  obstacle_cleared:
    topic: "obstacle_safety_node/object_too_close"
    msg_type: "BoolStamped"
    trigger: False
  vehicle_detection:
    topic: "vehicle_avoidance_control_node/vehicle_detected"
    msg_type: "BoolStamped"
    trigger: True
  vehicle_cleared:
    topic: "vehicle_avoidance_control_node/vehicle_detected"
    msg_type: "BoolStamped"
    trigger: False
#  lost_lane: # not tested
#    topic: "lane_filter_node/in_lane"
#    msg_type: "BoolStamped"
#    trigger: False
#  found_lane: # note tested
#    topic: "lane_filter_node/in_lane"
#    msg_type: "BoolStamped"
#    trigger: True
#  lane_recovery_timeout_reached: #not currently implemented
#    topic: "lane_recovery_node/timeout_reached"
#    msg_type: "BoolStamped"
#    trigger: True
#  intersection_complete_no_lane:
#    topic: "logic_gate_node/intersection_complete_no_lane" # not currently implemented
#    msg_type: "BoolStamped"
#    trigger: True

# Define global transitions. Available from all states.
global_transitions:
  joystick_override_on: "JOYSTICK_CONTROL"
  parallel_autonomy_on: "PARALLEL_AUTONOMY"

# Define nodes 
nodes:
  decoder_node: "decoder_node/switch"
# anti_instagram_node: "anti_instagram/switch"
  apriltag_global_node: "apriltags_preprocessing_node/global_switch"
  apriltag_fast_node: "apriltags_preprocessing_node/fast_switch"
  vehicle_detector_node: "vehicle_detection_node/switch"
  led_detector_node: "LED_detector_node/switch"
  static_object_detector_node: "static_object_detector_node/switch"
  line_detector_node: "line_detector_node/switch"
  lane_filter_node: "lane_filter_node/switch"
  stop_line_filter_node: "stop_line_filter_node/switch"

# Define state transitions
states:
  JOYSTICK_CONTROL:
    transitions:
      joystick_override_off: "LANE_FOLLOWING"
      start_avoidance: "LANE_FOLLOWING_AVOID"
    active_nodes:
      - lane_filter_node
      - line_detector_node
      - stop_line_filter_node
    lights: ["joystick"]
  PARALLEL_AUTONOMY:
    transitions:
      parallel_autonomy_off: "JOYSTICK_CONTROL"
      at_stop_line: "COORDINATION"
    active_nodes:
      - vehicle_detector_node
      - static_object_detector_node
      - lane_filter_node
      - line_detector_node
      - stop_line_filter_node
      - decoder_node # remove if not doing vehicle / object avoidance
    lights: ["parallel_autonomy"]
  LANE_FOLLOWING:
    transitions:
      at_stop_line: "COORDINATION"
#      lost_lane: "LANE_RECOVERY"
    active_nodes:
      - lane_filter_node
      - line_detector_node
      - stop_line_filter_node
    lights: ["lane_following"]
  LANE_FOLLOWING_AVOID:
    transitions:
      at_stop_line: "COORDINATION"
      vehicle_detection: "AVOID_VEHICLE"
      obstacle_detection: "AVOID_OBSTACLE"
#      lost_lane: "LANE_RECOVERY"
    active_nodes:
      - vehicle_detector_node
      - static_object_detector_node
      - lane_filter_node
      - line_detector_node
      - stop_line_filter_node
      - decoder_node # remove if not doing vehicle / object avoidance
    lights: ["lane_following"]
  COORDINATION:
    transitions:
      intersection_go: "INTERSECTION_CONTROL"
    active_nodes:
      - apriltag_global_node
      - led_detector_node
      - decoder_node
    lights: ["coordination"]
  INTERSECTION_CONTROL:
    transitions:
<<<<<<< HEAD
      intersection_done_and_in_lane: "LANE_FOLLOWING"
      intersection_done_and_in_lane_and_parallel_autonomy: "PARALLEL_AUTONOMY"
      intersection_complete_no_lane: "INTERSECTION_RECOVERY"
=======
      intersection_done: "LANE_FOLLOWING"
#      intersection_complete_no_lane: "INTERSECTION_RECOVERY"
>>>>>>> e5731bb7
    active_nodes:
      - line_detector_node
      - lane_filter_node
      - apriltag_global_node
      - decoder_node
  AVOID_VEHICLE:
    transitions:
      vehicle_cleared: "LANE_FOLLOWING_AVOID"
    active_nodes:
      - vehicle_detector_node
      - decoder_node
    lights: ["avoid_vehicle"]
  AVOID_OBSTACLE:
    transitions:
      obstacle_cleared: "LANE_FOLLOWING_AVOID"
    active_nodes:
      - static_object_detector_node
      - decoder_node
    lights: ["avoid_obstacle"]
  LANE_RECOVERY: # not implemented
    transitions:
      found_lane: "LANE_FOLLOWING"
      lane_recovery_timeout_reached: "JOYSTICK_CONTROL"
    active_nodes:
      - lane_filter_node
      - line_detector_node
  INTERSECTION_RECOVERY: # not implemented
    transitions:
      found_lane: "LANE_FOLLOWING"
      intersection_recovery_timeout_reached: "JOYSTICK_CONTROL"
    active_nodes:
      - lane_filter_node
      - line_detector_node<|MERGE_RESOLUTION|>--- conflicted
+++ resolved
@@ -149,14 +149,9 @@
     lights: ["coordination"]
   INTERSECTION_CONTROL:
     transitions:
-<<<<<<< HEAD
       intersection_done_and_in_lane: "LANE_FOLLOWING"
       intersection_done_and_in_lane_and_parallel_autonomy: "PARALLEL_AUTONOMY"
-      intersection_complete_no_lane: "INTERSECTION_RECOVERY"
-=======
-      intersection_done: "LANE_FOLLOWING"
 #      intersection_complete_no_lane: "INTERSECTION_RECOVERY"
->>>>>>> e5731bb7
     active_nodes:
       - line_detector_node
       - lane_filter_node
