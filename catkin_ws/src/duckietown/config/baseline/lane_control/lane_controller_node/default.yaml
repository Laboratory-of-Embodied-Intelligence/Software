#lane_control/lane_controller_node
<<<<<<< HEAD
v_bar: 0.4
k_d: -1.5
k_theta: -0.8
=======
v_bar: 0.45
k_d: -1.3
k_theta: -0.65
>>>>>>> 0ae9f94c
theta_thres: 0.523
d_thres: 0.2615<|MERGE_RESOLUTION|>--- conflicted
+++ resolved
@@ -1,12 +1,6 @@
 #lane_control/lane_controller_node
-<<<<<<< HEAD
-v_bar: 0.4
-k_d: -1.5
-k_theta: -0.8
-=======
 v_bar: 0.45
 k_d: -1.3
 k_theta: -0.65
->>>>>>> 0ae9f94c
 theta_thres: 0.523
 d_thres: 0.2615