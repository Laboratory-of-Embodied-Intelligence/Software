--- conflicted
+++ resolved
@@ -65,7 +65,7 @@
 
     # Callback maintenance state
     def cbMaintenanceState(self, msg):
-        
+
         if self.maintenance_state == "NONE" and msg.state == "WAY_TO_MAINTENANCE":
             # Reserving a charging spot
             self.reserveChargerSpot()
@@ -138,13 +138,9 @@
     # Set the status to: ready to leave charging area (battery full)
     def setReady2Go(self, event):
         self.ready2go = True
-<<<<<<< HEAD
-        rospy.lo# Reserving a charging spot
-        self.reserveChargerSpot()ginfo("[Charing Control Node] Requesting the Duckiebot to leave the charger")
-=======
+
         rospy.loginfo("[Charing Control Node] Requesting the Duckiebot to leave the charger")
         self.releaseChargerSpot()
->>>>>>> 5772d62e
 
     # Request that Duckiebot should drive to maintenance area for charging
     def goToCharger(self, event):
