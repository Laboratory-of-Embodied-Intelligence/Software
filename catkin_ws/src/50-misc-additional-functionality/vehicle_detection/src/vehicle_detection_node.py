--- conflicted
+++ resolved
@@ -101,11 +101,8 @@
 					self.circlepattern_dims, flags=cv2.CALIB_CB_SYMMETRIC_GRID,
 					blobDetector=simple_blob_detector)
 			
-<<<<<<< HEAD
-=======
 			#print(corners)
 			
->>>>>>> 00b609d0
 			vehicle_detected_msg_out.data = detection
 			self.pub_detection.publish(vehicle_detected_msg_out)
 			if detection:
@@ -119,11 +116,7 @@
 					corner.y = point[0,1]
 					corner.z = 0
 					points_list.append(corner)
-<<<<<<< HEAD
-				vehicle_corners_msg_out.header.stamp = image_msg.header.stamp
-=======
 				vehicle_corners_msg_out.header.stamp = rospy.Time.now()
->>>>>>> 00b609d0
 				vehicle_corners_msg_out.corners = points_list
 				vehicle_corners_msg_out.detection.data = detection
 				vehicle_corners_msg_out.H = self.circlepattern_dims[1]
