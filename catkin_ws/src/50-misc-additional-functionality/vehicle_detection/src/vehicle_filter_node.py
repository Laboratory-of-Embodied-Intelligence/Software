--- conflicted
+++ resolved
@@ -6,10 +6,7 @@
 from mutex import mutex
 from sensor_msgs.msg import CameraInfo
 from math import sqrt, sin, cos
-<<<<<<< HEAD
-=======
 from std_msgs.msg import Float32
->>>>>>> 00b609d0
 import cv2
 import numpy as np
 import os
@@ -37,11 +34,7 @@
 					% (self.node_name, self.cali_file))
 		self.loadConfig(self.cali_file)
 				
-<<<<<<< HEAD
-		self.sub_corners = rospy.Subscriber("~corners", VehicleCorners, 
-=======
 		self.sub_corners = rospy.Subscriber("~corners", VehicleCorners,
->>>>>>> 00b609d0
 				self.cbCorners, queue_size=1)
 				
 		self.pub_pose = rospy.Publisher("~pose", VehiclePose, queue_size=1)
@@ -92,58 +85,14 @@
 	def processCorners(self, vehicle_corners_msg):
 		# do nothing - just relay the detection
 		if self.lock.testandset():
-<<<<<<< HEAD
-=======
 			start = rospy.Time.now()
 			#print(start)
->>>>>>> 00b609d0
 			self.calcCirclePattern(vehicle_corners_msg.H, vehicle_corners_msg.W)
 			points = []
 			for Point32 in vehicle_corners_msg.corners:
 				point = [Point32.x, Point32.y]
 				points.append(point)
 			points = np.array(points)
-<<<<<<< HEAD
-			#points = np.reshape(points, (2,-1))
-			#print(points)	
-			#print(self.pcm.distortionCoeffs())
-			(success, rotation_vector, translation_vector) = cv2.solvePnP(self.circlepattern, points, self.pcm.intrinsicMatrix(), self.pcm.distortionCoeffs())
-			
-			if success:
-				#print(translation_vector)
-				
-				(R, jac) = cv2.Rodrigues(rotation_vector)
-				R_inv = np.transpose(R)
-				translation_vector = -np.dot(R_inv, translation_vector)
-				pose_msg_out = VehiclePose()
-				pose_msg_out.header.stamp = vehicle_corners_msg.header.stamp
-				pose_msg_out.rho.data = sqrt(translation_vector[2] ** 2 + translation_vector[0] ** 2)
-				pose_msg_out.psi.data = np.arctan2(-R_inv[2,0], sqrt(R_inv[2,1]**2 + R_inv[2,2]**2))
-				pose_msg_out.detection.data = vehicle_corners_msg.detection.data
-				R2 = np.array([[cos(pose_msg_out.psi.data), -sin(pose_msg_out.psi.data)],[sin(pose_msg_out.psi.data), cos(pose_msg_out.psi.data)]])
-				translation_vector = -np.array([translation_vector[2],translation_vector[0]])
-                                translation_vector = np.dot(np.transpose(R2), translation_vector)
-                                pose_msg_out.theta.data = np.arctan2(translation_vector[1] , translation_vector[0])
-				print(translation_vector)
-				
-# 				pose_msg_out = Pose2DStamped()
-# 				pose_msg_out.header.stamp = vehicle_corners_msg.header.stamp
-# 				pose_msg_out.x = translation_vector[2]
-# 				pose_msg_out.y = translation_vector[0]
-				#pose_msg_out.theta = np.arctan2(translation_vector[0], translation_vector[2])
-			self.pub_pose.publish(pose_msg_out)
-			self.lock.unlock()
-			return
-		
-	def calcCirclePattern(self, height, width):
-		self.circlepattern_dist = self.distance_between_centers
-		self.circlepattern = np.zeros([height*width, 3])
-		for i in range(0, width):
-			for j in range(0, height):
-				self.circlepattern[i+j*width,0] = self.circlepattern_dist*i - self.circlepattern_dist*(width-1)/2
-				self.circlepattern[i+j*width,1] = self.circlepattern_dist*j - self.circlepattern_dist*(height-1)/2
-		#print(self.circlepattern)
-=======
 			# points = np.reshape(points, (2,-1))
 			# print(points)	
 			# print(self.pcm.distortionCoeffs())
@@ -193,7 +142,6 @@
 				self.circlepattern[i + j * width, 1] = self.circlepattern_dist * j - self.circlepattern_dist * (height - 1) / 2
 		# print(self.circlepattern)
 
->>>>>>> 00b609d0
 	
 if __name__ == '__main__': 
 	rospy.init_node('vehicle_filter_node', anonymous=False)
