--- conflicted
+++ resolved
@@ -2,13 +2,8 @@
 from __future__ import print_function
 from random import random
 import rospy
-<<<<<<< HEAD
-from duckietown_msgs.msg import ControlMode, IntersectionDetection, VehicleDetection, TrafficLightDetection, \
-    CoordinationClearance, CoordinationSignal
-=======
 from duckietown_msgs.msg import IntersectionDetection, VehicleDetection, TrafficLightDetection, \
     CoordinationClearance, CoordinationSignal, FSMState
->>>>>>> 99060f65
 from time import time
 
 
@@ -62,19 +57,11 @@
                          lambda msg: self.set('traffic_light', msg.color))
 
         self.right_veh = VehicleDetection.NO_CAR
-<<<<<<< HEAD
-        rospy.Subscriber('right_vehicle_detection', VehicleDetection,
-                         lambda msg: self.set('right_veh', msg.detection))
-
-        self.opposite_veh = VehicleDetection.NO_CAR
-        rospy.Subscriber('opposite_vehicle_detection', VehicleDetection,
-=======
         rospy.Subscriber('~right_vehicle_detection', VehicleDetection,
                          lambda msg: self.set('right_veh', msg.detection))
 
         self.opposite_veh = VehicleDetection.NO_CAR
         rospy.Subscriber('~opposite_vehicle_detection', VehicleDetection,
->>>>>>> 99060f65
                          lambda msg: self.set('opposite_veh', msg.detection))
 
         # Publishing
@@ -82,11 +69,7 @@
         self.clearance_to_go_pub = rospy.Publisher('~clearance_to_go', CoordinationClearance, queue_size=10)
 
         self.roof_light = CoordinationSignal.SIGNAL_A
-<<<<<<< HEAD
-        self.roof_light_pub = rospy.Publisher('coordination_signal', CoordinationSignal, queue_size=10)
-=======
         self.roof_light_pub = rospy.Publisher('~coordination_signal', CoordinationSignal, queue_size=10)
->>>>>>> 99060f65
 
         while not rospy.is_shutdown():
             self.loop()
