--- conflicted
+++ resolved
@@ -45,11 +45,7 @@
 
         # Subscriptions
         self.mode = FSMState.LANE_FOLLOWING
-<<<<<<< HEAD
-        rospy.Subscriber('state', FSMState,
-=======
         rospy.Subscriber('~mode', FSMState,
->>>>>>> a23eee10
                          lambda msg: self.set('mode', msg.state))
 
         self.intersection = IntersectionDetection.NONE
