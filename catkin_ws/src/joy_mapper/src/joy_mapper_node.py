#!/usr/bin/env python
import rospy
import numpy as np
from duckietown_msgs.msg import  Twist2DStamped, BoolStamped
from sensor_msgs.msg import Joy
import time

class JoyMapper(object):
    def __init__(self):
        self.node_name = rospy.get_name()
        rospy.loginfo("[%s] Initializing " %(self.node_name))
        
        self.joy = None
        self.last_pub_msg = None
        self.last_pub_time = rospy.Time.now()

        # Setup Parameters
        self.v_gain = self.setupParam("~speed_gain", 1.0)
        self.omega_gain = self.setupParam("~steer_gain", 10)

        # Publications
        self.pub_car_cmd = rospy.Publisher("~car_cmd", Twist2DStamped, queue_size=1)
        self.pub_joy_override = rospy.Publisher("~joystick_override", BoolStamped, queue_size=1)
        self.pub_parallel_autonomy = rospy.Publisher("~parallel_autonomy",BoolStamped, queue_size=1)
<<<<<<< HEAD
        self.pub_anti_instagram = rospy.Publisher("~anti_instagram",BoolStamped, queue_size=1)
=======
        self.pub_e_stop = rospy.Publisher("wheels_driver_node/emergency_stop",BoolStamped,queue_size=1)
>>>>>>> c23eea24

        # Subscriptions
        self.sub_joy_ = rospy.Subscriber("joy", Joy, self.cbJoy, queue_size=1)
        
        # timer
        # self.pub_timer = rospy.Timer(rospy.Duration.from_sec(self.pub_timestep),self.publishControl)
        self.param_timer = rospy.Timer(rospy.Duration.from_sec(1.0),self.cbParamTimer)
        self.has_complained = False

    def cbParamTimer(self,event):
        self.v_gain = rospy.get_param("~speed_gain", 1.0)
        self.omega_gain = rospy.get_param("~steer_gain", 10)

    def setupParam(self,param_name,default_value):
        value = rospy.get_param(param_name,default_value)
        rospy.set_param(param_name,value) #Write to parameter server for transparancy
        rospy.loginfo("[%s] %s = %s " %(self.node_name,param_name,value))
        return value

    def cbJoy(self, joy_msg):
        self.joy = joy_msg
        self.publishControl()
        self.processButtons(joy_msg)

    def publishControl(self):
        car_cmd_msg = Twist2DStamped()
        car_cmd_msg.header.stamp = self.joy.header.stamp
        car_cmd_msg.v = self.joy.axes[1] * self.v_gain #Left stick V-axis. Up is positive
        car_cmd_msg.omega = self.joy.axes[3] * self.omega_gain
        self.pub_car_cmd.publish(car_cmd_msg)

# Button List index of joy.buttons array:
# a = 0, b=1, x=2. y=3, lb=4, rb=5, back = 6, start =7,
# logitek = 8, left joy = 9, right joy = 10

    def processButtons(self, joy_msg):
        if (joy_msg.buttons[6] == 1): #The back button
            override_msg = BoolStamped()
            override_msg.header.stamp = self.joy.header.stamp
            override_msg.data = True
            self.pub_joy_override.publish(override_msg)
        elif (joy_msg.buttons[7] == 1): #the start button
            override_msg = BoolStamped()
            override_msg.header.stamp = self.joy.header.stamp
            override_msg.data = False
            self.pub_joy_override.publish(override_msg)
        elif (joy_msg.buttons[5] == 1): # Right back button
            parallel_autonomy_msg = BoolStamped()
            parallel_autonomy_msg.header.stamp = self.joy.header.stamp
            parallel_autonomy_msg.data = True
            self.pub_parallel_autonomy.publish(parallel_autonomy_msg)
        elif (joy_msg.buttons[4] == 1): #Left back button
            parallel_autonomy_msg = BoolStamped()
            parallel_autonomy_msg.header.stamp = self.joy.header.stamp
            parallel_autonomy_msg.data = False
            self.pub_parallel_autonomy.publish(parallel_autonomy_msg)
<<<<<<< HEAD
        elif (joy_msg.buttons[3] == 1):
            anti_instagram_msg = BoolStamped()
            anti_instagram_msg.header.stamp = self.joy.header.stamp
            anti_instagram_msg.data = True
            self.pub_anti_instagram.publish(anti_instagram_msg)
 
=======
        elif (joy_msg.buttons[8] == 1): #power button (middle)
            e_stop_msg = BoolStamped()
            e_stop_msg.header.stamp = self.joy.header.stamp
            e_stop_msg.data = True # note that this is toggle (actual value doesn't matter)
            self.pub_e_stop.publish(e_stop_msg)
                                          

>>>>>>> c23eea24
if __name__ == "__main__":
    rospy.init_node("joy_mapper",anonymous=False)
    joy_mapper = JoyMapper()
    rospy.spin()<|MERGE_RESOLUTION|>--- conflicted
+++ resolved
@@ -22,11 +22,8 @@
         self.pub_car_cmd = rospy.Publisher("~car_cmd", Twist2DStamped, queue_size=1)
         self.pub_joy_override = rospy.Publisher("~joystick_override", BoolStamped, queue_size=1)
         self.pub_parallel_autonomy = rospy.Publisher("~parallel_autonomy",BoolStamped, queue_size=1)
-<<<<<<< HEAD
         self.pub_anti_instagram = rospy.Publisher("~anti_instagram",BoolStamped, queue_size=1)
-=======
         self.pub_e_stop = rospy.Publisher("wheels_driver_node/emergency_stop",BoolStamped,queue_size=1)
->>>>>>> c23eea24
 
         # Subscriptions
         self.sub_joy_ = rospy.Subscriber("joy", Joy, self.cbJoy, queue_size=1)
@@ -83,14 +80,11 @@
             parallel_autonomy_msg.header.stamp = self.joy.header.stamp
             parallel_autonomy_msg.data = False
             self.pub_parallel_autonomy.publish(parallel_autonomy_msg)
-<<<<<<< HEAD
         elif (joy_msg.buttons[3] == 1):
             anti_instagram_msg = BoolStamped()
             anti_instagram_msg.header.stamp = self.joy.header.stamp
             anti_instagram_msg.data = True
             self.pub_anti_instagram.publish(anti_instagram_msg)
- 
-=======
         elif (joy_msg.buttons[8] == 1): #power button (middle)
             e_stop_msg = BoolStamped()
             e_stop_msg.header.stamp = self.joy.header.stamp
@@ -98,7 +92,6 @@
             self.pub_e_stop.publish(e_stop_msg)
                                           
 
->>>>>>> c23eea24
 if __name__ == "__main__":
     rospy.init_node("joy_mapper",anonymous=False)
     joy_mapper = JoyMapper()
