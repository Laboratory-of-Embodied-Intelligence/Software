#!/usr/bin/env python
import rospy
import numpy as np
import math
from duckietown_msgs.msg import  Twist2DStamped, BoolStamped
from sensor_msgs.msg import Joy
import time
from __builtin__ import True

class JoyMapper(object):
    def __init__(self):
        self.node_name = rospy.get_name()
        rospy.loginfo("[%s] Initializing " %(self.node_name))
        
        self.joy = None
        self.last_pub_msg = None
        self.last_pub_time = rospy.Time.now()


        # Setup Parameters
        self.v_gain = self.setupParam("~speed_gain", 0.41)
        self.omega_gain = self.setupParam("~steer_gain", 8.3)
        self.bicycle_kinematics = self.setupParam("~bicycle_kinematics", 0)
        self.steer_angle_gain = self.setupParam("~steer_angle_gain", 1)
        self.simulated_vehicle_length = self.setupParam("~simulated_vehicle_length", 0.18)

        # Publications
        self.pub_car_cmd = rospy.Publisher("~car_cmd", Twist2DStamped, queue_size=1)
        self.pub_joy_override = rospy.Publisher("~joystick_override", BoolStamped, queue_size=1)
        self.pub_parallel_autonomy = rospy.Publisher("~parallel_autonomy",BoolStamped, queue_size=1)
<<<<<<< HEAD
        self.pub_no_parallel_autonomy = rospy.Publisher("~no_parallel_autonomy", BoolStamped, queue_size=1)
=======
        self.pub_anti_instagram = rospy.Publisher("anti_instagram_node/click",BoolStamped, queue_size=1)
>>>>>>> 8e347bd3
        self.pub_e_stop = rospy.Publisher("wheels_driver_node/emergency_stop",BoolStamped,queue_size=1)

        # Subscriptions
        self.sub_joy_ = rospy.Subscriber("joy", Joy, self.cbJoy, queue_size=1)
        
        # timer
        # self.pub_timer = rospy.Timer(rospy.Duration.from_sec(self.pub_timestep),self.publishControl)
        self.param_timer = rospy.Timer(rospy.Duration.from_sec(1.0),self.cbParamTimer)
        self.has_complained = False

        self.state_parallel_autonomy = False
        self.state_verbose = False

    def cbParamTimer(self,event):
        self.v_gain = rospy.get_param("~speed_gain", 1.0)
        self.omega_gain = rospy.get_param("~steer_gain", 10)

    def setupParam(self,param_name,default_value):
        value = rospy.get_param(param_name,default_value)
        rospy.set_param(param_name,value) #Write to parameter server for transparancy
        rospy.loginfo("[%s] %s = %s " %(self.node_name,param_name,value))
        return value

    def cbJoy(self, joy_msg):
        self.joy = joy_msg
        self.publishControl()
        self.processButtons(joy_msg)

    def publishControl(self):
        car_cmd_msg = Twist2DStamped()
        car_cmd_msg.header.stamp = self.joy.header.stamp
        car_cmd_msg.v = self.joy.axes[1] * self.v_gain #Left stick V-axis. Up is positive
        if self.bicycle_kinematics:
            # Implements Bicycle Kinematics - Nonholonomic Kinematics
            # see https://inst.eecs.berkeley.edu/~ee192/sp13/pdf/steer-control.pdf
            steering_angle = self.joy.axes[3] * self.steer_angle_gain
            car_cmd_msg.omega = car_cmd_msg.v / self.simulated_vehicle_length * math.tan(steering_angle)
        else:
            # Holonomic Kinematics for Normal Driving
            car_cmd_msg.omega = self.joy.axes[3] * self.omega_gain
        self.pub_car_cmd.publish(car_cmd_msg)

# Button List index of joy.buttons array:
# a = 0, b=1, x=2. y=3, lb=4, rb=5, back = 6, start =7,
# logitek = 8, left joy = 9, right joy = 10

    def processButtons(self, joy_msg):
        if (joy_msg.buttons[6] == 1): #The back button
            override_msg = BoolStamped()
            override_msg.header.stamp = self.joy.header.stamp
            override_msg.data = True
            self.pub_joy_override.publish(override_msg)
        elif (joy_msg.buttons[7] == 1): #the start button
            override_msg = BoolStamped()
            override_msg.header.stamp = self.joy.header.stamp
            override_msg.data = False
            self.pub_joy_override.publish(override_msg)
        elif (joy_msg.buttons[5] == 1): # Right back button
<<<<<<< HEAD
            parallel_autonomy_msg = BoolStamped()
            parallel_autonomy_msg.header.stamp = self.joy.header.stamp
            parallel_autonomy_msg.data = True
            self.pub_parallel_autonomy.publish(parallel_autonomy_msg)
            no_parallel_autonomy_msg = BoolStamped()
            no_parallel_autonomy_msg.header.stamp = self.joy.header.stamp
            no_parallel_autonomy_msg.data = False
            self.pub_no_parallel_autonomy.publish(no_parallel_autonomy_msg)
=======
            self.state_verbose ^= True
            rospy.loginfo('state_verbose = %s' % self.state_verbose)
            rospy.set_param('line_detector_node/verbose', self.state_verbose)

>>>>>>> 8e347bd3
        elif (joy_msg.buttons[4] == 1): #Left back button
            self.state_parallel_autonomy ^= True
            rospy.loginfo('state_parallel_autonomy = %s' % self.state_parallel_autonomy)
            parallel_autonomy_msg = BoolStamped()
            parallel_autonomy_msg.header.stamp = self.joy.header.stamp
            parallel_autonomy_msg.data = self.state_parallel_autonomy
            self.pub_parallel_autonomy.publish(parallel_autonomy_msg)
<<<<<<< HEAD
            no_parallel_autonomy_msg = BoolStamped()
            no_parallel_autonomy_msg.header.stamp = self.joy.header.stamp
            no_parallel_autonomy_msg.data = True
            self.pub_no_parallel_autonomy.publish(no_parallel_autonomy_msg)
=======
        elif (joy_msg.buttons[3] == 1):
            anti_instagram_msg = BoolStamped()
            anti_instagram_msg.header.stamp = self.joy.header.stamp
            anti_instagram_msg.data = True
            self.pub_anti_instagram.publish(anti_instagram_msg)
>>>>>>> 8e347bd3
        elif (joy_msg.buttons[8] == 1): #power button (middle)
            e_stop_msg = BoolStamped()
            e_stop_msg.header.stamp = self.joy.header.stamp
            e_stop_msg.data = True # note that this is toggle (actual value doesn't matter)
            self.pub_e_stop.publish(e_stop_msg)
        else:
            some_active = sum(joy_msg.buttons) > 0
            if some_active:
                rospy.loginfo('No binding for joy_msg.buttons = %s' % str(joy_msg.buttons))
                                          

if __name__ == "__main__":
    rospy.init_node("joy_mapper",anonymous=False)
    joy_mapper = JoyMapper()
    rospy.spin()<|MERGE_RESOLUTION|>--- conflicted
+++ resolved
@@ -28,11 +28,7 @@
         self.pub_car_cmd = rospy.Publisher("~car_cmd", Twist2DStamped, queue_size=1)
         self.pub_joy_override = rospy.Publisher("~joystick_override", BoolStamped, queue_size=1)
         self.pub_parallel_autonomy = rospy.Publisher("~parallel_autonomy",BoolStamped, queue_size=1)
-<<<<<<< HEAD
-        self.pub_no_parallel_autonomy = rospy.Publisher("~no_parallel_autonomy", BoolStamped, queue_size=1)
-=======
         self.pub_anti_instagram = rospy.Publisher("anti_instagram_node/click",BoolStamped, queue_size=1)
->>>>>>> 8e347bd3
         self.pub_e_stop = rospy.Publisher("wheels_driver_node/emergency_stop",BoolStamped,queue_size=1)
 
         # Subscriptions
@@ -91,21 +87,10 @@
             override_msg.data = False
             self.pub_joy_override.publish(override_msg)
         elif (joy_msg.buttons[5] == 1): # Right back button
-<<<<<<< HEAD
-            parallel_autonomy_msg = BoolStamped()
-            parallel_autonomy_msg.header.stamp = self.joy.header.stamp
-            parallel_autonomy_msg.data = True
-            self.pub_parallel_autonomy.publish(parallel_autonomy_msg)
-            no_parallel_autonomy_msg = BoolStamped()
-            no_parallel_autonomy_msg.header.stamp = self.joy.header.stamp
-            no_parallel_autonomy_msg.data = False
-            self.pub_no_parallel_autonomy.publish(no_parallel_autonomy_msg)
-=======
             self.state_verbose ^= True
             rospy.loginfo('state_verbose = %s' % self.state_verbose)
             rospy.set_param('line_detector_node/verbose', self.state_verbose)
 
->>>>>>> 8e347bd3
         elif (joy_msg.buttons[4] == 1): #Left back button
             self.state_parallel_autonomy ^= True
             rospy.loginfo('state_parallel_autonomy = %s' % self.state_parallel_autonomy)
@@ -113,18 +98,11 @@
             parallel_autonomy_msg.header.stamp = self.joy.header.stamp
             parallel_autonomy_msg.data = self.state_parallel_autonomy
             self.pub_parallel_autonomy.publish(parallel_autonomy_msg)
-<<<<<<< HEAD
-            no_parallel_autonomy_msg = BoolStamped()
-            no_parallel_autonomy_msg.header.stamp = self.joy.header.stamp
-            no_parallel_autonomy_msg.data = True
-            self.pub_no_parallel_autonomy.publish(no_parallel_autonomy_msg)
-=======
         elif (joy_msg.buttons[3] == 1):
             anti_instagram_msg = BoolStamped()
             anti_instagram_msg.header.stamp = self.joy.header.stamp
             anti_instagram_msg.data = True
             self.pub_anti_instagram.publish(anti_instagram_msg)
->>>>>>> 8e347bd3
         elif (joy_msg.buttons[8] == 1): #power button (middle)
             e_stop_msg = BoolStamped()
             e_stop_msg.header.stamp = self.joy.header.stamp
