--- conflicted
+++ resolved
@@ -18,10 +18,7 @@
 
 import numpy as np
 import time
-<<<<<<< HEAD
-=======
 import global_pose_functions as gposf
->>>>>>> 984f5835
 from duckietown_msgs.msg import RemapPoseArray, RemapPose, GlobalPoseArray, GlobalPose
 
 class system_calibration(object):
