--- conflicted
+++ resolved
@@ -15,12 +15,9 @@
 from datetime import datetime
 import tf
 import tf.transformations as tr
-<<<<<<< HEAD
-=======
+
 import numpy as np
 import time
->>>>>>> a05afc12
-
 from duckietown_msgs.msg import RemapPoseArray, RemapPose, GlobalPoseArray, GlobalPose
 
 class system_calibration(object):
@@ -36,7 +33,7 @@
         self.map_data = self.load_map_info(self.map_filename)
 
         # Subscribe all tfs from subfserver node
-        self.sub_tfs = rospy.Subscriber("local_poses_", RemapPoseArray, self.callback, queue_size=1)
+        self.sub_tfs = rospy.Subscriber("complete_local_poses", RemapPoseArray, self.callback, queue_size=1)
 
         # Start Calibration
 
