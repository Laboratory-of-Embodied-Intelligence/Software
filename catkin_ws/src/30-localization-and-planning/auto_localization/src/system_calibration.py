--- conflicted
+++ resolved
@@ -184,23 +184,15 @@
             # tag_transformation[child_frame][parent_frame]
             trans = tag_transformation[path[0]][path[1]][0]
             rot = tag_transformation[path[0]][path[1]][1]
-<<<<<<< HEAD
-            print trans, rot
-=======
             # print trans, rot
->>>>>>> bb2fa2b2
             if len(trans) == 1:
                 trans = trans[0]
                 rot = rot[0]
 
             # Compose transformation matrix with translation and angle (in euler)
             transformation_mat = gposf.create_tf_matrix(trans, rot)
-<<<<<<< HEAD
-            print transformation_mat
-=======
             #print len(path)
 
->>>>>>> bb2fa2b2
             if len(path) == 2:
                 return transformation_mat
                 # print transformation_mat
